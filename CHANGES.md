# Changes

## v1.1 (released 2017/??/??)

* New features:
  * (KDE) rp-config is now available in both the KDE4 and KDE5 frontends.
    This is based on the rp-thumbnail stub that was previously used for the
    GNOME frontend. Both of them are now part of a new executable, rp-stub.
  * (KDE, Windows) rp-config now has a Key Manager tab, which allows you
    to edit and verify encryption keys. There is also a key import function,
    which allows you to import keys from certain types of key files.
  * (XFCE) Thumbnailing is now supported using tumblerd's D-Bus specialized
    thumbnailer interface. (#39)

* New system features:
  * Nintendo 3DS firmware binaries are now supported. For official FIRM
    binaries, the CRC32 is compared against an internal database of known
    versions. This currently includes 1.0 through 11.4. For unofficial
    FIRM, various heuristics are used to determine if it's a well-known
    homebrew title.
  * Encrypted DSiWare CIAs are now supported, provided you have the keys
    set up in keys.conf. (Slot0x3D, KeyX, KeyY-0 through KeyY-5; or,
    Slot0x3D KeyNormal-0 through KeyNormal-5)
  * Nintendo 3DS: The logo section is now checked and displayed. Official
    Nintendo logos and a few Homebrew logos are supported. Anything else
    is listed as "Custom".
  * Mega Drive: A new "Vector Table" tab has been added. This tab shows
    the Initial SP and Entry Point, plus several other vectors.
  * Mega Drive: A second ROM Header tab for locked-on ROMs has been added.
    This shows the ROM header information for locked-on ROMs for e.g.
    "Sonic 3 & Knuckles".
  * PlayStation Saves: Save formats other than PSV (\*.mcb, \*.mcx, \*.pda,
    \*.psx, \*.mcs, \*.ps1, and raw saves) are now supported.
  * Sega 8-bit: Initial reader for Sega 8-bit ROM images. Currently supports
    Sega Master System and Game Gear ROMs that have the "TMR SEGA" header,
    as well as Codemasters and SDSC extra headers.
<<<<<<< HEAD
  * Nintendo 3DS: Application permissions are now listed for CIAs and CCIs.
    (Requires decrypted images or the appropriate encryption keys.)
=======
  * EXE: MS-DOS executables now show more information.
>>>>>>> 3446ad8e

* Bug fixes:
  * (GNOME) The .thumbnailer file was not packaged in the Ubuntu pre-built
    packages, which prevented thumbnailing from working.
  * Fixed issues with Shift-JIS titles in some PS1 save files. The title
    fields had garbage characters after the main title, with NULLs before
    and after the garbage characters. (#83)
  * (Windows) Property page: Fixed icon resizing for icons smaller than
    32x32. This only affects PS1 save files at the moment.
  * (GTK+) In the file properties dialog, animated icons are now paused
    when the tab isn't visible. This reduces CPU usage.

## v1.0 (released 2017/05/20)

* New systems supported:
  * Windows/DOS: Executables, dynamic link libraries, and other types of
    executable files are supported. Includes parsing of version and
    manifest resources. Icon thumbnailing on non-Windows systems will
    be added in a future release.
  * Nintendo Wii U: Full disc images (\*.wud) are supported, with image
    downloads for disc, cover, 3D cover, and full cover scans.
  * Nintendo 3DS: SMDH, 3DSX, CCI (\*.3ds), CIA, and NCCH files are supported.
    Parts of some formats (CCI, CIA, NCCH) may require decryption keys.
    If the keys are not available, then some information will not be
    available.

* New features:
  * Property page viewers now support subtabs. This is used for Windows
    executables that contain version and manifest resources.
  * JPEG is now supported for image downloads from external image databases.
    GameTDB uses JPEG for certain image types, including Nintendo DS covers.
  * Added support for downloading Nintendo DS, GameCube, and Wii cover scans.
    This includes cover and full cover scans for all three, and 3D cover scans
    for GameCube and Wii.
  * Multiple image sizes are now supported for external image downloads.
    GameTDB has higher-resolution scans for certain image types, including
    Nintendo DS cover scans. These high-resolution scans are used if a larger
    thumbnail size is requested by the file browser. An option to disable
    downloading of high-resolution images is available in the user config file.
  * (Windows) Physical block devices are now supported. This allows viewing
    ROM Properties for certain types of physical media, e.g. Wii DVD-R backups.
    Currently only the property page is supported. Thumbnails (and icons)
    are not supported for block devices.
  * Nintendo DS: Slot-2 PassMe ROM images are now recognized.
  * (rpcli) New option "-k". This option will verify all known keys in
    keys.conf. Verification is done by decrypting a string that was encrypted
    with the original key and checking if the decrypted string is correct.
  * GameCube: Added partial support for WIA disc images. A copy of the disc
    header is stored in plaintext in WIA format, so disc header fields and
    external images are supported. Region code, age ratings, and the internal
    GCN banner are not supported.
  * (Windows) A configuration program, rp-config.exe, is now included. This
    allows you to configure the image type priority for thumbnails as well
    as download options. Linux versions will be added in a future release,
    though the underlying rom-properties.conf functionality is implemented
    and works on all platforms.
  * (Windows) A new installation program, svrplus, is provided. This program
    supercedes install.cmd and uninstall.cmd.
  * (rpcli) New option "-c". This option prints the system region codes.
    This is mostly useful for debugging.

* Bug fixes:
  * Fixed an inverted "Copy Protected" condition for Dreamcast VMI files.
  * Fixed age ratings not showing up for Japanese Nintendo DSi and Wii games.
  * Fixed access to files on Wii partitions located past 4 GB. This applies
    to logical addresses in sparse formats, e.g. WBFS.
  * Wii: The "Game Info" field may be two separate lines.
  * (GNOME) The libnautilus-extension path is no longer hard-coded to
    /usr/lib64/. This prevented it from working correctly on anything but
    64-bit Linux systems that used the older multilib path, which means
    the Ubuntu GNOME packages did not work.
  * (Windows) Fixed a crash if tinyxml2.dll is missing and a Windows EXE
    with an embedded manifest resource is selected. Also improved the
    Delay-Load function to use architecture-specific subdirectories.

* Other changes:
  * (Windows) The 32-bit EXEs have been moved out of the i386/ subdirectory
    and into the base directory. The 64-bit EXEs are still in the amd64/
    subdirectory.

## v0.9-beta2 (released 2017/02/07)

* New features:
  * New GTK+ frontends for XFCE's Thunar file manager (using GTK+ 2.x)
    and GNOME's Nautilus file manager (using GTK+ 3.x). These currently
    only implement the property page. Thumbnailing for Nautilus has been
    implemented. Thumbnailing for Thunar will be added later.
    * While the GTK+ frontends share code, they are packaged separately in
      order to reduce dependencies on GNOME-only and XFCE-only systems.
  * Negative image caching for online databases (that is, caching the "this
    image does not exist" result) now expires after one week. This allows
    the image to be retrieved if it has since been uploaded to the database
    without manually clearing the local cache.
  * New command line frontend `rpcli`. This frontend lists the ROM information
    that would normally be displayed on the property page. It also has options
    for extracting internal images and downloading external images.
  * The Windows version now registers for "common" file extensions, e.g. ".bin"
    and ".iso". The previous handlers are saved as fallbacks. If rom-properties
    cannot handle one of these files, the fallback handler is used.

* New systems supported:
  * Nintendo 64 ROM images: Z64, V64, swap2, and LE32 byteswap formats.
    Currently only supports text fields.
  * Super NES ROM images: Headered and non-headered images.
    Currently only supports text fields.
  * Sega Dreamcast save files: .VMS, .VMI, .VMS+.VMI, and .DCI formats.
    Supports text fields, icons, and the graphic eyecatch (as the banner).
    ICONDATA_VMS files are also supported.
  * Nintendo Virtual Boy ROM images: .VB format.
  * Nintendo amiibo NFC dumps: 540-byte .bin files. (On Windows, the .bin
    extension is not currently registered; alternatives are .nfc and .nfp)
  * Nintendo Entertainment System: iNES, FDS, QD, and TNES/TDS (3DS Virtual
    Console) formats are supported.

* Changes to existing systems:
  * GameCube: Fixed accidental swapping of Triforce and Wii system names.
  * GameCube: Some save files have an embedded NULL byte in the description
    field. This caused the description to get truncated. This case is now
    handled. (Example: "Baten Kaitos Origins" save files.)
  * Wii: Added support for RVT-R debug discs. The encryption key used for
    each partition is now displayed in the partition listing.
  * Wii: Show the used size of each partition in addition to the total size.
  * Wii: Show the game title from opening.bnr.
  * Game Boy Advance: Some ROM images that are intended for use as expansion
    packs for Nintendo DS games weren't recognized because they don't have
    the Nintendo logo data. These ROM images are now detected and marked
    as non-bootable Nintendo DS expansions.
  * Game Boy Advance: Fixed the entry point. The value was off by 8 bytes
    due to the way branches are handled in the ARM pipeline. The branch
    offset is also signed, so it could be negative (though this is unlikely).
  * Nintendo DS: Fixed an issue where the first frame of DSi animated icons
    was not selected correctly. (Example: "Four Swords Anniversary Edition".)
  * Nintendo DS: Show age ratings for DSi-enhanced and DSi-exclusive games.

* Other changes:
  * (Windows) Fixed anti-aliasing issues with monospaced fonts on the
    properties page.
  * (Windows) Fixed an incorrect half-pixel offset with some resized
    thumbnails, which resulted in the thumbnails "shifting" when Explorer
    switched from icons to thumbnails.
  * libpng is now used on all platforms. Previously, GDI+'s PNG loader was
    used on Windows, and it had some odd quirks like loading grayscale images
    as 32-bit ARGB instead of paletted.
  * (Windows) zlib and libpng are now compiled as DLLs instead of being
    statically linked. The DLLs are linked using delay-load, so they're
    not loaded until they're needed.
  * pngcheck: Fixed a race condition that could result in crashes if more
    than one thread attempted to load a PNG image at the same time.
  * Age ratings for CERO, ESRB, and AGCB are now converted to their official
    names instead of being displayed as numbers.

## v0.8.1 (Windows only) (released 2016/10/24)

* RP_ExtractIcon: Disabled icon caching. This was causing issues where
  all icons for supported ROM images were showing up as whichever file
  was the first to be processed.

## v0.8-winfix (Windows only) (released 2016/10/23)

* Fixed the working directory in the install.cmd and uninstall.cmd
  scripts. Windows switches to C:\\Windows\\System32 by default when
  running a program or batch file as Administrator, which prevented
  the installation scripts from finding the DLLs.

## v0.8-beta1 (released 2016/10/23)

* First beta release.

* Host platforms: Windows XP and later, KDE 4.x, KDE 5.x

* Target systems: Mega Drive (and add-ons), Nintendo DS(i), Nintendo
  GameCube (discs and save files), Nintendo Wii, Game Boy (Color),
  Game Boy Advance.

* Internal images supported for GameCube discs and save files, and
  Nintendo DS ROMs.

* Animated icons supported for GameCube save files and Nintendo DSi
  ROMs. Note that file browsers generally don't support animated icons,
  so they're only animated on the file properties page.

* External image downloads supported for GameCube and Wii discs
  via [GameTDB.com](http://www.gametdb.com/).

* Decryption subsystem for Wii discs. Currently only used to determine
  the System Update version if a Wii disc has a System Update partition.
  Keys are not included; you must manually add the encryption keys to
  ```keys.conf```. (See [README.md](README.md) for more information.)<|MERGE_RESOLUTION|>--- conflicted
+++ resolved
@@ -34,12 +34,9 @@
   * Sega 8-bit: Initial reader for Sega 8-bit ROM images. Currently supports
     Sega Master System and Game Gear ROMs that have the "TMR SEGA" header,
     as well as Codemasters and SDSC extra headers.
-<<<<<<< HEAD
   * Nintendo 3DS: Application permissions are now listed for CIAs and CCIs.
     (Requires decrypted images or the appropriate encryption keys.)
-=======
   * EXE: MS-DOS executables now show more information.
->>>>>>> 3446ad8e
 
 * Bug fixes:
   * (GNOME) The .thumbnailer file was not packaged in the Ubuntu pre-built
