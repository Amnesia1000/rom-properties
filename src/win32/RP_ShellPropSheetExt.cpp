/***************************************************************************
 * ROM Properties Page shell extension. (Win32)                            *
 * RP_ShellPropSheetExt.hpp: IShellPropSheetExt implementation.            *
 *                                                                         *
 * Copyright (c) 2016 by David Korth.                                      *
 *                                                                         *
 * This program is free software; you can redistribute it and/or modify it *
 * under the terms of the GNU General Public License as published by the   *
 * Free Software Foundation; either version 2 of the License, or (at your  *
 * option) any later version.                                              *
 *                                                                         *
 * This program is distributed in the hope that it will be useful, but     *
 * WITHOUT ANY WARRANTY; without even the implied warranty of              *
 * MERCHANTABILITY or FITNESS FOR A PARTICULAR PURPOSE.  See the           *
 * GNU General Public License for more details.                            *
 *                                                                         *
 * You should have received a copy of the GNU General Public License along *
 * with this program; if not, write to the Free Software Foundation, Inc., *
 * 51 Franklin Street, Fifth Floor, Boston, MA  02110-1301, USA.           *
 ***************************************************************************/

// References:
// - http://www.codeproject.com/Articles/338268/COM-in-C
// - https://code.msdn.microsoft.com/windowsapps/CppShellExtPropSheetHandler-d93b49b7
// - https://msdn.microsoft.com/en-us/library/ms677109(v=vs.85).aspx

#include "stdafx.h"
#include "RP_ShellPropSheetExt.hpp"
#include "RegKey.hpp"
#include "resource.h"

// libromdata
#include "libromdata/common.h"
#include "libromdata/RomDataFactory.hpp"
#include "libromdata/RomData.hpp"
#include "libromdata/RomFields.hpp"
#include "libromdata/file/RpFile.hpp"
#include "libromdata/img/rp_image.hpp"
#include "libromdata/RpWin32.hpp"
using namespace LibRomData;

// C includes. (C++ namespace)
#include <cassert>
#include <cstring>

// C++ includes.
#include <memory>
#include <string>
#include <unordered_map>
#include <vector>
using std::unique_ptr;
using std::unordered_map;
using std::wstring;
using std::vector;

// Gdiplus for image drawing.
// NOTE: Gdiplus requires min/max.
#include <algorithm>
namespace Gdiplus {
	using std::min;
	using std::max;
}
#include <gdiplus.h>
#include "libromdata/img/GdiplusHelper.hpp"
#include "libromdata/img/RpGdiplusBackend.hpp"
#include "libromdata/img/IconAnimData.hpp"
#include "libromdata/img/IconAnimHelper.hpp"

// CLSID
const CLSID CLSID_RP_ShellPropSheetExt =
	{0x2443C158, 0xDF7C, 0x4352, {0xB4, 0x35, 0xBC, 0x9F, 0x88, 0x5F, 0xFD, 0x52}};

// IDC_STATIC might not be defined.
#ifndef IDC_STATIC
#define IDC_STATIC (-1)
#endif

// Control base IDs.
#define IDC_STATIC_BANNER		0x100
#define IDC_STATIC_ICON			0x101
#define IDC_STATIC_DESC(idx)		(0x1000 + (idx))
#define IDC_RFT_STRING(idx)		(0x1400 + (idx))
#define IDC_RFT_LISTDATA(idx)		(0x1800 + (idx))
// Date/Time acts like a string widget internally.
#define IDC_RFT_DATETIME(idx)		IDC_RFT_STRING(idx)

// Bitfield is last due to multiple controls per field.
#define IDC_RFT_BITFIELD(idx, bit)	(0x7000 + ((idx) * 32) + (bit))

// Property for "external pointer".
// This links the property sheet to the COM object.
#define EXT_POINTER_PROP L"RP_ShellPropSheetExt"

class RP_ShellPropSheetExt_Private
{
	public:
		RP_ShellPropSheetExt_Private(RP_ShellPropSheetExt *q);
		~RP_ShellPropSheetExt_Private();

	private:
		RP_ShellPropSheetExt_Private(const RP_ShellPropSheetExt_Private &other);
		RP_ShellPropSheetExt_Private &operator=(const RP_ShellPropSheetExt_Private &other);
	private:
		RP_ShellPropSheetExt *const q;

	public:
		// Selected file.
		wchar_t szSelectedFile[MAX_PATH];
		PCWSTR GetSelectedFile(void) const;

		// ROM data.
		LibRomData::RomData *romData;

		// Useful window handles.
		HWND hDlgProps;		// Property dialog. (parent)
		HWND hDlgSheet;		// Property sheet.

		// Fonts.
		HFONT hFontBold;	// Bold font.
		HFONT hFontMono;	// Monospaced font.

		// Subclassed multiline edit controls.
		unordered_map<HWND, WNDPROC> mapOldEditProc;

		// GDI+ token.
		ScopedGdiplus gdipScope;

		// Header row widgets.
		HWND lblSysInfo;

		// Window background color.
		COLORREF colorWinBg;
		// XP theming.
		typedef BOOL (STDAPICALLTYPE* PFNISTHEMEACTIVE)(void);
		HMODULE hUxTheme_dll;
		PFNISTHEMEACTIVE pfnIsThemeActive;

		// Banner.
		HBITMAP hbmpBanner;
		POINT ptBanner;
		SIZE szBanner;

		// Animated icon data.
		const IconAnimData *iconAnimData;
		HBITMAP hbmpIconFrames[IconAnimData::MAX_FRAMES];
		RECT rectIcon;
		SIZE szIcon;
		IconAnimHelper iconAnimHelper;
		UINT_PTR animTimerID;		// Animation timer ID. (non-zero == running)
		int last_frame_number;		// Last frame number.

		/**
		 * Start the animation timer.
		 */
		void startAnimTimer(void);

		/**
		 * Stop the animation timer.
		 */
		void stopAnimTimer(void);

	private:
		/**
		 * Convert UNIX line endings to DOS line endings.
		 * TODO: Move to RpWin32?
		 * @param wstr_unix	[in] wstring with UNIX line endings.
		 * @param lf_count	[out,opt] Number of LF characters found.
		 * @return wstring with DOS line endings.
		 */
		inline wstring unix2dos(const wstring &wstr_unix, int *lf_count);

		/**
		 * Measure text size using GDI+.
		 * @param hWnd		[in] hWnd.
		 * @param hFont		[in] Font.
		 * @param str		[in] String.
		 * @param lpSize	[out] Size.
		 * @return 0 on success; non-zero on error.
		 */
		int measureTextSize(HWND hWnd, HFONT hFont, const wstring &str, LPSIZE lpSize);

	public:
		/**
		 * Load the banner and icon as HBITMAPs.
		 *
		 * This function should be called on startup and if
		 * the window's background color changes.
		 *
		 * @param hDlg	[in] Dialog window.
		 */
		void loadImages(HWND hDlg);

	private:
		/**
		 * Create the header row.
		 * @param hDlg		[in] Dialog window.
		 * @param pt_start	[in] Starting position, in pixels.
		 * @param size		[in] Width and height for a full-width single line label.
		 * @return Row height, in pixels.
		 */
		int createHeaderRow(HWND hDlg, const POINT &pt_start, const SIZE &size);

		/**
		 * Initialize a string field. (Also used for Date/Time.)
		 * @param hDlg		[in] Dialog window.
		 * @param pt_start	[in] Starting position, in pixels.
		 * @param idx		[in] Field index.
		 * @param size		[in] Width and height for a single line label.
		 * @param wcs		[in,opt] String data. (If nullptr, field data is used.)
		 * @return Field height, in pixels.
		 */
		int initString(HWND hDlg, const POINT &pt_start, int idx, const SIZE &size, LPCWSTR wcs);

		/**
		 * Initialize a bitfield layout.
		 * @param hDlg Dialog window.
		 * @param pt_start Starting position, in pixels.
		 * @param idx Field index.
		 * @return Field height, in pixels.
		 */
		int initBitfield(HWND hDlg, const POINT &pt_start, int idx);

		/**
		 * Initialize a ListView control.
		 * @param hWnd HWND of the ListView control.
		 * @param desc RomFields description.
		 * @param data RomFields data.
		 */
		void initListView(HWND hWnd, const LibRomData::RomFields::Desc *desc, const LibRomData::RomFields::Data *data);

		/**
		 * Initialize a Date/Time field.
		 * This function internally calls initString().
		 * @param hDlg		[in] Dialog window.
		 * @param pt_start	[in] Starting position, in pixels.
		 * @param idx		[in] Field index.
		 * @param size		[in] Width and height for a single line label.
		 * @return Field height, in pixels.
		 */
		int initDateTime(HWND hDlg, const POINT &pt_start, int idx, const SIZE &size);

	public:
		/**
		 * Initialize the dialog.
		 * Called by WM_INITDIALOG.
		 * @param hDlg Dialog window.
		 */
		void initDialog(HWND hDlg);
};

/** RP_ShellPropSheetExt_Private **/

RP_ShellPropSheetExt_Private::RP_ShellPropSheetExt_Private(RP_ShellPropSheetExt *q)
	: q(q)
	, romData(nullptr)
	, hDlgProps(nullptr)
	, hDlgSheet(nullptr)
	, hFontBold(nullptr)
	, hFontMono(nullptr)
	, lblSysInfo(nullptr)
	, colorWinBg(0)
	, hUxTheme_dll(nullptr)
	, pfnIsThemeActive(nullptr)
	, hbmpBanner(nullptr)
	, iconAnimData(nullptr)
	, animTimerID(0)
	, last_frame_number(0)
{
	szSelectedFile[0] = 0;
	memset(hbmpIconFrames, 0, sizeof(hbmpIconFrames));

	// Attempt to get IsThemeActive() from uxtheme.dll.
	hUxTheme_dll = LoadLibrary(L"uxtheme.dll");
	if (hUxTheme_dll) {
		pfnIsThemeActive = (PFNISTHEMEACTIVE)GetProcAddress(hUxTheme_dll, "IsThemeActive");
	}
}

RP_ShellPropSheetExt_Private::~RP_ShellPropSheetExt_Private()
{
	stopAnimTimer();
	iconAnimHelper.setIconAnimData(nullptr);
	delete romData;

	// Delete the banner and icon frames.
	if (hbmpBanner) {
		DeleteObject(hbmpBanner);
	}
	for (int i = ARRAY_SIZE(hbmpIconFrames)-1; i >= 0; i--) {
		if (hbmpIconFrames[i]) {
			DeleteObject(hbmpIconFrames[i]);
		}
	}

	// Delete the fonts.
	if (hFontBold) {
		DeleteFont(hFontBold);
	}
	if (hFontMono) {
		DeleteFont(hFontMono);
	}

	// Close uxtheme.dll.
	if (hUxTheme_dll) {
		FreeLibrary(hUxTheme_dll);
	}
}

PCWSTR RP_ShellPropSheetExt_Private::GetSelectedFile(void) const
{
	return this->szSelectedFile;
}

/**
 * Start the animation timer.
 */
void RP_ShellPropSheetExt_Private::startAnimTimer(void)
{
	if (!iconAnimData) {
		// Not an animated icon.
		return;
	}

	// Get the current frame information.
	last_frame_number = iconAnimHelper.frameNumber();
	const int delay = iconAnimHelper.frameDelay();
	if (delay <= 0) {
		// Invalid delay value.
		return;
	}

	// Set a timer for the current frame.
	// We're using the 'd' pointer as nIDEvent.
	animTimerID = SetTimer(hDlgSheet,
		reinterpret_cast<UINT_PTR>(this),
		delay,
		RP_ShellPropSheetExt::AnimTimerProc);
}

/**
 * Stop the animation timer.
 */
void RP_ShellPropSheetExt_Private::stopAnimTimer(void)
{
	if (animTimerID) {
		KillTimer(hDlgSheet, animTimerID);
		animTimerID = 0;
	}
}

/**
 * Convert UNIX line endings to DOS line endings.
 * TODO: Move to RpWin32?
 * @param wstr_unix	[in] wstring with UNIX line endings.
 * @param lf_count	[out,opt] Number of LF characters found.
 * @return wstring with DOS line endings.
 */
inline wstring RP_ShellPropSheetExt_Private::unix2dos(const wstring &wstr_unix, int *lf_count)
{
	// TODO: Optimize this!
	wstring wstr_dos;
	wstr_dos.reserve(wstr_unix.size());
	int lf = 0;
	for (size_t i = 0; i < wstr_unix.size(); i++) {
		if (wstr_unix[i] == L'\n') {
			wstr_dos += L"\r\n";
			lf++;
		} else {
			wstr_dos += wstr_unix[i];
		}
	}
	if (lf_count) {
		*lf_count = lf;
	}
	return wstr_dos;
}

/**
 * Measure text size using GDI.
 * @param hWnd		[in] hWnd.
 * @param hFont		[in] Font.
 * @param str		[in] String.
 * @param lpSize	[out] Size.
 * @return 0 on success; non-zero on errro.
 */
int RP_ShellPropSheetExt_Private::measureTextSize(HWND hWnd, HFONT hFont, const wstring &str, LPSIZE lpSize)
{
	SIZE size_total = {0, 0};

	HDC hDC = GetDC(hWnd);
	HFONT hFontOrig = SelectFont(hDC, hFont);

	// Handle newlines.
	int lines = 0;
	const wchar_t *data = str.data();
	int nl_pos_prev = -1;
	size_t nl_pos = 0;	// Assuming no NL at the start.
	do {
		nl_pos = str.find(L'\n', nl_pos + 1);
		const int start = nl_pos_prev + 1;
		int len;
		if (nl_pos != wstring::npos) {
			len = (int)(nl_pos - start);
		} else {
			len = (int)(str.size() - start);
		}

		// Check if a '\r' is present before the '\n'.
		if (data[nl_pos - 1] == L'\r') {
			// Ignore the '\r'.
			len--;
		}

		SIZE size_cur;
		BOOL bRet = GetTextExtentPoint32(hDC, &data[start], len, &size_cur);
		if (!bRet) {
			// Something failed...
			SelectFont(hDC, hFontOrig);
			ReleaseDC(hWnd, hDC);
			return -1;
		}

		if (size_cur.cx > size_total.cx) {
			size_total.cx = size_cur.cx;
		}
		size_total.cy += size_cur.cy;

		// Next newline.
		nl_pos_prev = (int)nl_pos;
	} while (nl_pos != wstring::npos);

	SelectFont(hDC, hFontOrig);
	ReleaseDC(hWnd, hDC);

	*lpSize = size_total;
	return 0;
}

/**
 * Load the banner and icon as HBITMAPs.
 *
 * This function should be called on startup and if
 * the window's background color changes.
 *
 * @param hDlg	[in] Dialog window.
 */
void RP_ShellPropSheetExt_Private::loadImages(HWND hDlg)
{
	// Window background color.
	// Static controls don't support alpha transparency (?? test),
	// so we have to fake it.
	// NOTE: GetSysColor() has swapped R and B channels
	// compared to GDI+.
	// TODO: Get the actual background color of the window.
	// TODO: Use DrawThemeBackground:
	// - http://www.codeproject.com/Articles/5978/Correctly-drawn-themed-dialogs-in-WinXP
	// - https://blogs.msdn.microsoft.com/dsui_team/2013/06/26/using-theme-apis-to-draw-the-border-of-a-control/
	// - https://blogs.msdn.microsoft.com/pareshj/2011/11/03/draw-the-background-of-static-control-with-gradient-fill-when-theme-is-enabled/
	if (pfnIsThemeActive && pfnIsThemeActive()) {
		// Theme is active.
		colorWinBg = GetSysColor(COLOR_WINDOW);
	} else {
		// Theme is not active.
		colorWinBg = GetSysColor(COLOR_3DFACE);
	}
	Gdiplus::ARGB gdipBgColor =
		   (colorWinBg & 0x00FF00) | 0xFF000000 |
		  ((colorWinBg & 0xFF) << 16) |
		  ((colorWinBg >> 16) & 0xFF);

	// Supported image types.
	const uint32_t imgbf = romData->supportedImageTypes();

	// Banner.
	if (imgbf & RomData::IMGBF_INT_BANNER) {
		// Delete the old banner.
		if (hbmpBanner != nullptr) {
			DeleteObject(hbmpBanner);
			hbmpBanner = nullptr;
		}

		// Get the banner.
		const rp_image *banner = romData->image(RomData::IMG_INT_BANNER);
		if (banner && banner->isValid()) {
			// Convert to HBITMAP using the window background color.
			// TODO: Redo if the window background color changes.
			// TODO: Const-ness fixes.
			const RpGdiplusBackend *backend =
				dynamic_cast<const RpGdiplusBackend*>(banner->backend());
			assert(backend != nullptr);
			if (backend) {
				hbmpBanner = const_cast<RpGdiplusBackend*>(backend)->toHBITMAP(gdipBgColor);
			}
		}
	}

	// Icon.
	if (imgbf & RomData::IMGBF_INT_ICON) {
		// Delete the old icons.
		for (int i = ARRAY_SIZE(hbmpIconFrames)-1; i >= 0; i--) {
			if (hbmpIconFrames[i]) {
				DeleteObject(hbmpIconFrames[i]);
				hbmpIconFrames[i] = nullptr;
			}
		}

		// Get the icon.
		const rp_image *icon = romData->image(RomData::IMG_INT_ICON);
		if (icon && icon->isValid()) {
			// Convert to HBITMAP using the window background color.
			// TODO: Redo if the window background color changes.
			const RpGdiplusBackend *backend =
				dynamic_cast<const RpGdiplusBackend*>(icon->backend());
			assert(backend != nullptr);
			if (backend) {
				hbmpIconFrames[0] = const_cast<RpGdiplusBackend*>(backend)->toHBITMAP(gdipBgColor);
			}

			// Get the animated icon data.
			if (iconAnimData) {
				// Convert the icons to GDI+ bitmaps.
				// TODO: Refactor this a bit...
				for (int i = 1; i < iconAnimData->count; i++) {
					if (iconAnimData->frames[i] && iconAnimData->frames[i]->isValid()) {
						// Convert to HBITMAP using the window background color.
						// TODO: Redo if the window background color changes.
						const RpGdiplusBackend *backend =
							dynamic_cast<const RpGdiplusBackend*>(iconAnimData->frames[i]->backend());
						assert(backend != nullptr);
						if (backend) {
							hbmpIconFrames[i] = const_cast<RpGdiplusBackend*>(backend)->toHBITMAP(gdipBgColor);
						}
					}
				}

				// Set up the IconAnimHelper.
				iconAnimHelper.setIconAnimData(iconAnimData);
				last_frame_number = iconAnimHelper.frameNumber();
			} else {
				// Default to frame 0.
				last_frame_number = 0;
			}
		}
	}
}

/**
 * Create the header row.
 * @param hDlg		[in] Dialog window.
 * @param pt_start	[in] Starting position, in pixels.
 * @param size		[in] Width and height for a full-width single line label.
 * @return Row height, in pixels.
 */
int RP_ShellPropSheetExt_Private::createHeaderRow(HWND hDlg, const POINT &pt_start, const SIZE &size)
{
	if (!hDlg)
		return 0;

	// Total widget width.
	int total_widget_width = 0;

	// System name.
	// TODO: Logo, game icon, and game title?
	const rp_char *systemName = romData->systemName(
		RomData::SYSNAME_TYPE_LONG | RomData::SYSNAME_REGION_ROM_LOCAL);

	// File type.
	const rp_char *fileType = nullptr;
	switch (romData->fileType()) {
		case RomData::FTYPE_ROM_IMAGE:
			fileType = _RP("ROM Image");
			break;
		case RomData::FTYPE_DISC_IMAGE:
			fileType = _RP("Disc Image");
			break;
		case RomData::FTYPE_SAVE_FILE:
			fileType = _RP("Save File");
			break;
		case RomData::FTYPE_UNKNOWN:
		default:
			fileType = nullptr;
			break;
	}

	wstring sysInfo;
	if (systemName) {
		sysInfo = RP2W_c(systemName);
	}
	if (fileType) {
		if (!sysInfo.empty()) {
			sysInfo += L"\r\n";
		}
		sysInfo += RP2W_c(fileType);
	}

	// Get the default font.
	HFONT hFont = GetWindowFont(hDlg);
 
	// Label size.
	SIZE sz_lblSysInfo = {0, 0};

	if (!sysInfo.empty()) {
		// Use a bold font.
		// TODO: Delete the old font if it's already there?
		if (!hFontBold) {
			// Create the bold font.
			LOGFONT lfFontBold;
			if (GetObject(hFont, sizeof(lfFontBold), &lfFontBold) != 0) {
				// Adjust the font and create a new one.
				lfFontBold.lfWeight = FW_BOLD;
				hFontBold = CreateFontIndirect(&lfFontBold);
			}
		}

		// Determine the appropriate label size.
		int ret = measureTextSize(hDlg,
			(hFontBold ? hFontBold : hFont),
			sysInfo, &sz_lblSysInfo);
		if (ret != 0) {
			// Error determining the label size.
			// Don't draw the label.
			sz_lblSysInfo.cx = 0;
			sz_lblSysInfo.cy = 0;
		} else {
			// Start the total_widget_width.
			total_widget_width = sz_lblSysInfo.cx;
		}
	}

	// Supported image types.
	const uint32_t imgbf = romData->supportedImageTypes();

	// Banner.
	const rp_image *banner = nullptr;
	if (imgbf & RomData::IMGBF_INT_BANNER) {
		// Get the banner.
		banner = romData->image(RomData::IMG_INT_BANNER);
		if (banner && banner->isValid()) {
			// Add the banner width.
			// The banner will be assigned to a WC_STATIC control.
			if (total_widget_width > 0) {
				total_widget_width += pt_start.x;
			}
			total_widget_width += banner->width();
		} else {
			// No banner.
			banner = nullptr;
		}
	}

	// Icon.
	const rp_image *icon = nullptr;
	if (imgbf & RomData::IMGBF_INT_ICON) {
		// Get the icon.
		icon = romData->image(RomData::IMG_INT_ICON);
		if (icon && icon->isValid()) {
			// Add the icon width.
			// The icon will be assigned to a WC_STATIC control.
			if (total_widget_width > 0) {
				total_widget_width += pt_start.x;
			}
			total_widget_width += icon->width();

			// Get the animated icon data.
			iconAnimData = romData->iconAnimData();
		} else {
			// No icon.
			icon = nullptr;
		}
	}

	// Starting point.
	POINT curPt = {
		((size.cx - total_widget_width) / 2) + pt_start.x,
		pt_start.y
	};

	// lblSysInfo
	if (sz_lblSysInfo.cx > 0 && sz_lblSysInfo.cy > 0) {
		lblSysInfo = CreateWindow(WC_STATIC, sysInfo.c_str(),
			WS_CHILD | WS_VISIBLE | SS_CENTER,
			curPt.x, curPt.y,
			sz_lblSysInfo.cx, sz_lblSysInfo.cy,
			hDlg, (HMENU)IDC_STATIC, nullptr, nullptr);
		SetWindowFont(lblSysInfo, (hFontBold ? hFontBold : hFont), FALSE);
		curPt.x += sz_lblSysInfo.cx + pt_start.x;
	}

	// lblBanner
	if (banner) {
		ptBanner = curPt;
		szBanner.cx = banner->width();
		szBanner.cy = banner->height();
		curPt.x += szBanner.cx + pt_start.x;
	}

	// lblIcon
	if (icon) {
		szIcon.cx = icon->width();
		szIcon.cy = icon->height();
		SetRect(&rectIcon, curPt.x, curPt.y,
			curPt.x + szIcon.cx, curPt.y + szIcon.cy);
		curPt.x += szIcon.cx + pt_start.x;
	}

	// Load the images.
	loadImages(hDlg);

	// Return the label height and some extra padding.
	// TODO: Icon/banner height?
	return sz_lblSysInfo.cy + (pt_start.y * 5 / 8);
}

/**
 * Initialize a string field. (Also used for Date/Time.)
 * @param hDlg		[in] Dialog window.
 * @param pt_start	[in] Starting position, in pixels.
 * @param idx		[in] Field index.
 * @param size		[in] Width and height for a single line label.
 * @param wcs		[in,opt] String data. (If nullptr, field data is used.)
 * @return Field height, in pixels.
 */
int RP_ShellPropSheetExt_Private::initString(HWND hDlg,
	const POINT &pt_start, int idx, const SIZE &size, LPCWSTR wcs)
{
	if (!hDlg)
		return 0;

	const RomFields *fields = romData->fields();
	if (!fields)
		return 0;

	const RomFields::Desc *desc = fields->desc(idx);
	if (!desc)
		return 0;
	if (!desc->name || desc->name[0] == '\0')
		return 0;

	// NOTE: libromdata uses Unix-style newlines.
	// For proper display on Windows, we have to
	// add carriage returns.

	// If string data wasn't specified, get the RFT_STRING data
	// from the RomFields::Data object.
	int lf_count = 0;
	wstring wstr;
	if (!wcs) {
		const RomFields::Data *data = fields->data(idx);
		if (!data)
			return 0;
		if (desc->type != RomFields::RFT_STRING ||
		    data->type != RomFields::RFT_STRING)
			return 0;

		// TODO: NULL string == empty string?
		if (data->str) {
			wstr = unix2dos(RP2W_s(data->str), &lf_count);
		}
	} else {
		// Use the specified string.
		wstr = unix2dos(wstring(wcs), &lf_count);
	}

	// Field height.
	int field_cy = size.cy;

	// Create a read-only EDIT widget.
	// The STATIC control doesn't allow the user
	// to highlight and copy data.
	DWORD dwStyle = WS_CHILD | WS_VISIBLE | ES_READONLY;
	if (lf_count > 0) {
		// Multiple lines.
		// NOTE: Only add 5/8 of field_cy per line.
		// FIXME: 5/8 needs adjustment...
		field_cy += (field_cy * lf_count) * 5 / 8;
		dwStyle |= ES_MULTILINE;
	}

	HWND hDlgItem = CreateWindow(WC_EDIT, wstr.c_str(), dwStyle,
		pt_start.x, pt_start.y,
		size.cx, field_cy,
		hDlg, (HMENU)(INT_PTR)(IDC_RFT_STRING(idx)),
		nullptr, nullptr);

	// Get the default font.
	HFONT hFont = GetWindowFont(hDlg);

	// Subclass multiline controls to work around Enter/Escape issues.
	// Reference:  http://blogs.msdn.com/b/oldnewthing/archive/2007/08/20/4470527.aspx
	if (dwStyle & ES_MULTILINE) {
		// Store the object pointer so we can reference it later.
		SetProp(hDlgItem, EXT_POINTER_PROP, static_cast<HANDLE>(q));

		// Subclass the control.
		WNDPROC oldEditProc = (WNDPROC)SetWindowLongPtr(
			hDlgItem, GWLP_WNDPROC,
			(LONG_PTR)RP_ShellPropSheetExt::MultilineEditProc);
		mapOldEditProc.insert(std::make_pair(hDlgItem, oldEditProc));
	}

	// Check for any formatting options.
	if (desc->type == RomFields::RFT_STRING && desc->str_desc) {
		// Monospace font?
		if (desc->str_desc->formatting & RomFields::StringDesc::STRF_MONOSPACE) {
			if (hFontMono != nullptr) {
				hFont = hFontMono;
			}
		}
	}

	SetWindowFont(hDlgItem, hFont, FALSE);
	return field_cy;
}

/**
 * Initialize a bitfield layout.
 * @param hDlg Dialog window.
 * @param pt_start Starting position, in pixels.
 * @param idx Field index.
 * @return Field height, in pixels.
 */
int RP_ShellPropSheetExt_Private::initBitfield(HWND hDlg,
	const POINT &pt_start, int idx)
{
	if (!hDlg)
		return 0;

	const RomFields *fields = romData->fields();
	if (!fields)
		return 0;

	const RomFields::Desc *desc = fields->desc(idx);
	const RomFields::Data *data = fields->data(idx);
	if (!desc || !data)
		return 0;
	if (desc->type != RomFields::RFT_BITFIELD ||
	    data->type != RomFields::RFT_BITFIELD)
		return 0;
	if (!desc->name || desc->name[0] == '\0')
		return 0;

	// Checkbox size.
	// Reference: http://stackoverflow.com/questions/1164868/how-to-get-size-of-check-and-gap-in-check-box
	RECT rect_chkbox = {0, 0, 12+4, 11};
	MapDialogRect(hDlg, &rect_chkbox);

	// Dialog font and device context.
	HFONT hFont = GetWindowFont(hDlg);
	HDC hDC = GetDC(hDlg);
	HFONT hFontOrig = SelectFont(hDC, hFont);

	// Create a grid of checkboxes.
	const RomFields::BitfieldDesc *bitfieldDesc = desc->bitfield;

	// Column widths for multi-row layouts.
	// (Includes the checkbox size.)
	std::vector<int> col_widths;
	int row = 0, col = 0;
	if (bitfieldDesc->elemsPerRow == 1) {
		// Optimization: Use the entire width of the dialog.
		// TODO: Testing; right margin.
		RECT rectDlg;
		GetClientRect(hDlg, &rectDlg);
		col_widths.push_back(rectDlg.right - pt_start.x);
	} else if (bitfieldDesc->elemsPerRow > 1) {
		// Determine the widest entry in each column.
		col_widths.resize(bitfieldDesc->elemsPerRow);
		for (int j = 0; j < bitfieldDesc->elements; j++) {
			const rp_char *name = bitfieldDesc->names[j];
			if (!name)
				continue;

			// Make sure this is a UTF-16 string.
			wstring s_name = RP2W_c(name);

			// Get the width of this specific entry.
			// TODO: Use measureTextSize()?
			SIZE textSize;
			GetTextExtentPoint32(hDC, s_name.data(), (int)s_name.size(), &textSize);
			int chk_w = rect_chkbox.right + textSize.cx;
			if (chk_w > col_widths[col]) {
				col_widths[col] = chk_w;
			}

			// Next column.
			col++;
			if (col == bitfieldDesc->elemsPerRow) {
				// Next row.
				row++;
				col = 0;
			}
		}
	}

	// Initial position on the dialog, in pixels.
	POINT pt = pt_start;
	// Subtract 0.5 DLU from the starting row.
	RECT rect_subtract = {0, 0, 1, 1};
	MapDialogRect(hDlg, &rect_subtract);
	if (rect_subtract.bottom > 1) {
		rect_subtract.bottom /= 2;
	}
	pt.y -= rect_subtract.bottom;

	row = 0; col = 0;
	for (int j = 0; j < bitfieldDesc->elements; j++) {
		const rp_char *name = bitfieldDesc->names[j];
		if (!name)
			continue;

		// Get the text size.
		int chk_w;
		if (bitfieldDesc->elemsPerRow == 0) {
			// Make sure this is a UTF-16 string.
			wstring s_name = RP2W_c(name);

			// Get the width of this specific entry.
			// TODO: Use measureTextSize()?
			SIZE textSize;
			GetTextExtentPoint32(hDC, s_name.data(), (int)s_name.size(), &textSize);
			chk_w = rect_chkbox.right + textSize.cx;
		} else {
			if (col == bitfieldDesc->elemsPerRow) {
				// Next row.
				row++;
				col = 0;
				pt.x = pt_start.x;
				pt.y += rect_chkbox.bottom;
			}

			// Use the largest width in the column.
			chk_w = col_widths[col];
		}

		// FIXME: Tab ordering?
		HWND hCheckBox = CreateWindow(WC_BUTTON, RP2W_c(name),
			WS_CHILD | WS_VISIBLE | BS_CHECKBOX,
			pt.x, pt.y, chk_w, rect_chkbox.bottom,
			hDlg, (HMENU)(INT_PTR)(IDC_RFT_BITFIELD(idx, j)),
			nullptr, nullptr);
		SetWindowFont(hCheckBox, hFont, FALSE);

		// Set the checkbox state.
		Button_SetCheck(hCheckBox, (data->bitfield & (1 << j)) ? BST_CHECKED : BST_UNCHECKED);

		// Next column.
		pt.x += chk_w;
		col++;
	}

	SelectFont(hDC, hFontOrig);
	ReleaseDC(hDlg, hDC);

	// Return the total number of rows times the checkbox height,
	// plus another 0.25 of a checkbox.
	int ret = ((row + 1) * rect_chkbox.bottom);
	ret += (rect_chkbox.bottom / 4);
	return ret;
}

/**
 * Initialize a ListView control.
 * @param hWnd HWND of the ListView control.
 * @param desc RomFields description.
 * @param data RomFields data.
 */
void RP_ShellPropSheetExt_Private::initListView(HWND hWnd,
	const RomFields::Desc *desc, const RomFields::Data *data)
{
	if (!hWnd || !desc || !data)
		return;
	if (desc->type != RomFields::RFT_LISTDATA ||
	    data->type != RomFields::RFT_LISTDATA)
		return;
	if (!desc->name || desc->name[0] == '\0')
		return;

	// Set extended ListView styles.
	ListView_SetExtendedListViewStyle(hWnd, LVS_EX_FULLROWSELECT);

	// Insert columns.
	// TODO: Make sure there aren't any columns to start with?
	const RomFields::ListDataDesc *listDataDesc = desc->list_data;
	const int count = listDataDesc->count;
	for (int i = 0; i < count; i++) {
		LVCOLUMN lvColumn;
		lvColumn.mask = LVCF_FMT | LVCF_TEXT;
		lvColumn.fmt = LVCFMT_LEFT;
		if (listDataDesc->names[i]) {
			// TODO: Support for RP_UTF8?
			// NOTE: pszText is LPWSTR, not LPCWSTR...
			lvColumn.pszText = (LPWSTR)listDataDesc->names[i];
		} else {
			// Don't show this column.
			// FIXME: Zero-width column is a bad hack...
			lvColumn.pszText = L"";
			lvColumn.mask |= LVCF_WIDTH;
			lvColumn.cx = 0;
		}

		ListView_InsertColumn(hWnd, i, &lvColumn);
	}

	// Add the row data.
	const RomFields::ListData *listData = data->list_data;
	for (int i = 0; i < (int)listData->data.size(); i++) {
		LVITEM lvItem;
		lvItem.mask = LVIF_TEXT;
		lvItem.iItem = i;

		const vector<rp_string> &data_row = listData->data.at(i);
		int field = 0;
		for (vector<rp_string>::const_iterator iter = data_row.begin();
		     iter != data_row.end(); ++iter, ++field)
		{
			lvItem.iSubItem = field;
			// TODO: Support for RP_UTF8?
			// NOTE: pszText is LPWSTR, not LPCWSTR...
			lvItem.pszText = (LPWSTR)(*iter).c_str();
			if (field == 0) {
				// Field 0: Insert the item.
				ListView_InsertItem(hWnd, &lvItem);
			} else {
				// Fields 1 and higher: Set the subitem.
				ListView_SetItem(hWnd, &lvItem);
			}
		}
	}

	// Resize all of the columns.
	// TODO: Do this on system theme change?
	for (int i = 0; i < count; i++) {
		ListView_SetColumnWidth(hWnd, i, LVSCW_AUTOSIZE_USEHEADER);
	}
}

/**
 * Initialize a Date/Time field.
 * This function internally calls initString().
 * @param hDlg		[in] Dialog window.
 * @param pt_start	[in] Starting position, in pixels.
 * @param idx		[in] Field index.
 * @param size		[in] Width and height for a single line label.
 * @return Field height, in pixels.
 */
int RP_ShellPropSheetExt_Private::initDateTime(HWND hDlg,
	const POINT &pt_start, int idx, const SIZE &size)
{
	if (!hDlg)
		return 0;

	const RomFields *fields = romData->fields();
	if (!fields)
		return 0;

	const RomFields::Desc *desc = fields->desc(idx);
	const RomFields::Data *data = fields->data(idx);
	if (!desc || !data)
		return 0;
	if (desc->type != RomFields::RFT_DATETIME ||
	    data->type != RomFields::RFT_DATETIME)
		return 0;
	if (!desc->name || desc->name[0] == '\0')
		return 0;

	// Format the date/time using the system locale.
	const RomFields::DateTimeDesc *const dateTimeDesc = desc->date_time;
	wchar_t dateTimeStr[256];
	int start_pos = 0;
	int cchBuf = ARRAY_SIZE(dateTimeStr);

	// Convert from UNIX time to Win32 SYSTEMTIME.
	// Reference: https://support.microsoft.com/en-us/kb/167296
	SYSTEMTIME st;
	FILETIME ft;
	int64_t ftll = (data->date_time * 10000000LL) + 116444736000000000LL;
	ft.dwLowDateTime = (DWORD)ftll;
	ft.dwHighDateTime = (DWORD)(ftll >> 32);
	FileTimeToSystemTime(&ft, &st);

	// At least one of Date and/or Time must be set.
	assert((dateTimeDesc->flags &
		(RomFields::RFT_DATETIME_HAS_DATE | RomFields::RFT_DATETIME_HAS_TIME)) != 0);

	if (!(dateTimeDesc->flags & RomFields::RFT_DATETIME_IS_UTC)) {
		// Convert to the current timezone.
		SYSTEMTIME st_utc = st;
		BOOL ret = SystemTimeToTzSpecificLocalTime(nullptr, &st_utc, &st);
		if (!ret) {
			// Conversion failed.
			return 0;
		}
	}

	if (dateTimeDesc->flags & RomFields::RFT_DATETIME_HAS_DATE) {
		// Format the date.
		int ret = GetDateFormat(
			MAKELCID(LOCALE_USER_DEFAULT, SORT_DEFAULT),
			DATE_SHORTDATE,
			&st, nullptr, &dateTimeStr[start_pos], cchBuf);
		if (ret <= 0) {
			// Error!
			return 0;
		}

		// Adjust the buffer position.
		// NOTE: ret includes the NULL terminator.
		start_pos += ret-1;
		cchBuf -= ret-1;
	}

	if (dateTimeDesc->flags & RomFields::RFT_DATETIME_HAS_TIME) {
		// Format the time.
		if (start_pos > 0 && cchBuf >= 1) {
			// Add a space.
			dateTimeStr[start_pos] = L' ';
			dateTimeStr[start_pos+1] = 0;
			start_pos++;
			cchBuf--;
		}

		int ret = GetTimeFormat(
			MAKELCID(LOCALE_USER_DEFAULT, SORT_DEFAULT),
			0, &st, nullptr, &dateTimeStr[start_pos], cchBuf);
		if (ret <= 0) {
			// Error!
			return 0;
		}

		// Adjust the buffer position.
		// NOTE: ret includes the NULL terminator.
		start_pos += ret-1;
		cchBuf -= ret-1;
	}

	if (start_pos == 0) {
		// Empty string.
		// Something failed...
		return 0;
	}

	// Initialize the string.
	return initString(hDlg, pt_start, idx, size, dateTimeStr);
}

/**
 * Initialize the dialog.
 * Called by WM_INITDIALOG.
 * @param hDlg Dialog window.
 */
void RP_ShellPropSheetExt_Private::initDialog(HWND hDlg)
{
	if (!romData) {
		// No ROM data loaded.
		return;
	}

	// Get the fields.
	const RomFields *fields = romData->fields();
	if (!fields) {
		// No fields.
		// TODO: Show an error?
		return;
	}
	const int count = fields->count();

	// Make sure we have all required window classes available.
	// Reference: https://msdn.microsoft.com/en-us/library/windows/desktop/bb775507(v=vs.85).aspx
	INITCOMMONCONTROLSEX initCommCtrl;
	initCommCtrl.dwSize = sizeof(initCommCtrl);
	initCommCtrl.dwICC = ICC_LISTVIEW_CLASSES;
	// TODO: Also ICC_STANDARD_CLASSES on XP+?
	InitCommonControlsEx(&initCommCtrl);

	// Dialog font and device context.
	HFONT hFont = GetWindowFont(hDlg);
	HDC hDC = GetDC(hDlg);
	HFONT hFontOrig = SelectFont(hDC, hFont);

	// Determine the maximum length of all field names.
	// TODO: Line breaks?
	int max_text_width = 0;
	SIZE textSize;
	for (int i = 0; i < count; i++) {
		const RomFields::Desc *desc = fields->desc(i);
		const RomFields::Data *data = fields->data(i);
		if (!desc || !data)
			continue;
		if (desc->type != data->type)
			continue;
		if (!desc->name || desc->name[0] == '\0')
			continue;

		// Make sure this is a UTF-16 string.
		wstring s_name = RP2W_c(desc->name);

		// Get the width of this specific entry.
		// TODO: Use measureTextSize()?
		GetTextExtentPoint32(hDC, s_name.data(), (int)s_name.size(), &textSize);
		if (textSize.cx > max_text_width) {
			max_text_width = textSize.cx;
		}
	}

	// Add additional spacing for the ':'.
	// TODO: Use measureTextSize()?
	GetTextExtentPoint32(hDC, L":  ", 3, &textSize);
	max_text_width += textSize.cx;

	// Release the DC.
	SelectFont(hDC, hFontOrig);
	ReleaseDC(hDlg, hDC);

	// Create the ROM field widgets.
	// Each static control is max_text_width pixels wide
	// and 8 DLUs tall, plus 4 vertical DLUs for spacing.
	RECT tmpRect = {0, 0, 0, 8+4};
	MapDialogRect(hDlg, &tmpRect);
	const SIZE descSize = {max_text_width, tmpRect.bottom};
<<<<<<< HEAD
=======

	// Current position.
	// 7x7 DLU margin is recommended by the Windows UX guidelines.
	// Reference: http://stackoverflow.com/questions/2118603/default-dialog-padding
	tmpRect.left = 7; tmpRect.top = 7;
	tmpRect.right = 8; tmpRect.bottom = 8;
	MapDialogRect(hDlg, &tmpRect);
	POINT curPt = {tmpRect.left, tmpRect.top};

	// Width available for the value widget(s).
	GetClientRect(hDlg, &tmpRect);
	const int dlg_value_width = tmpRect.right - (curPt.x * 2) - descSize.cx;

	// System name.
	// TODO: Logo, game icon, and game title?
	const rp_char *systemName = d->romData->systemName(
		RomData::SYSNAME_TYPE_LONG | RomData::SYSNAME_REGION_ROM_LOCAL);

	// File type.
	const rp_char *fileType = nullptr;
	switch (d->romData->fileType()) {
		case RomData::FTYPE_ROM_IMAGE:
			fileType = _RP("ROM Image");
			break;
		case RomData::FTYPE_DISC_IMAGE:
			fileType = _RP("Disc Image");
			break;
		case RomData::FTYPE_SAVE_FILE:
			fileType = _RP("Save File");
			break;
		case RomData::FTYPE_EMBEDDED_DISC_IMAGE:
			fileType = _RP("Embedded Disc Image");
			break;
		case RomData::FTYPE_APPLICATION_PACKAGE:
			fileType = _RP("Application Package");
			break;
		case RomData::FTYPE_UNKNOWN:
		default:
			fileType = nullptr;
			break;
	}
>>>>>>> 067aab70

	// Current position.
	// 7x7 DLU margin is recommended by the Windows UX guidelines.
	// Reference: http://stackoverflow.com/questions/2118603/default-dialog-padding
	tmpRect.left = 7; tmpRect.top = 7;
	tmpRect.right = 8; tmpRect.bottom = 8;
	MapDialogRect(hDlg, &tmpRect);
	POINT curPt = {tmpRect.left, tmpRect.top};

	// Width available for the value widget(s).
	GetClientRect(hDlg, &tmpRect);
	const int dlg_value_width = tmpRect.right - (curPt.x * 2) - descSize.cx;

	// Create the header row.
	const SIZE full_width_size = {dlg_value_width + descSize.cx, descSize.cy};
	curPt.y += createHeaderRow(hDlg, curPt, full_width_size);

	// Get a matching monospaced font.
	// TODO: Delete the old font if it's already there?
	if (!hFontMono) {
		LOGFONT lfFontMono;
		if (GetObject(hFont, sizeof(lfFontMono), &lfFontMono) != 0) {
			// Adjust the font and create a new one.
			// TODO: What's the best font for this?
			wcscpy(lfFontMono.lfFaceName, L"Lucida Console");
			hFontMono = CreateFontIndirect(&lfFontMono);
		}
	}

	for (int idx = 0; idx < count; idx++) {
		const RomFields::Desc *desc = fields->desc(idx);
		const RomFields::Data *data = fields->data(idx);
		if (!desc || !data)
			continue;
		if (desc->type != data->type)
			continue;
		if (!desc->name || desc->name[0] == '\0')
			continue;

		// Append a ":" to the description.
		// TODO: Localization.
		wstring desc_text = RP2W_c(desc->name);
		desc_text += L':';

		// Create the static text widget. (FIXME: Disable mnemonics?)
		HWND hStatic = CreateWindow(WC_STATIC, desc_text.c_str(),
			WS_CHILD | WS_VISIBLE | SS_LEFT,
			curPt.x, curPt.y, descSize.cx, descSize.cy,
			hDlg, (HMENU)(INT_PTR)(IDC_STATIC_DESC(idx)),
			nullptr, nullptr);
		SetWindowFont(hStatic, hFont, FALSE);

		// Create the value widget.
		int field_cy = descSize.cy;	// Default row size.
		const POINT pt_start = {curPt.x + descSize.cx, curPt.y};
		HWND hDlgItem;
		switch (desc->type) {
			case RomFields::RFT_INVALID:
				// No data here.
				DestroyWindow(hStatic);
				field_cy = 0;
				break;

			case RomFields::RFT_STRING: {
				// String data.
				SIZE size = {dlg_value_width, field_cy};
				field_cy = initString(hDlg, pt_start, idx, size, nullptr);
				if (field_cy == 0) {
					// initString() failed.
					// Remove the description label.
					DestroyWindow(hStatic);
				}
				break;
			}

			case RomFields::RFT_BITFIELD:
				// Create checkboxes starting at the current point.
				field_cy = initBitfield(hDlg, pt_start, idx);
				if (field_cy == 0) {
					// initBitfield() failed.
					// Remove the description label.
					DestroyWindow(hStatic);
				}
				break;

			case RomFields::RFT_LISTDATA:
				// Increase row height to 72 DLU.
				// descSize is 8+4 DLU (12); 72/12 == 6
				// FIXME: The last row seems to be cut off with the
				// Windows XP Luna theme, but not Windows Classic...
				field_cy *= 6;

				// Create a ListView widget.
				hDlgItem = CreateWindowEx(WS_EX_LEFT | WS_EX_CLIENTEDGE,
					WC_LISTVIEW, RP2W_c(data->str),
					WS_CHILD | WS_VISIBLE | WS_TABSTOP | LVS_ALIGNLEFT | LVS_REPORT,
					pt_start.x, pt_start.y,
					dlg_value_width, field_cy,
					hDlg, (HMENU)(INT_PTR)(IDC_RFT_LISTDATA(idx)),
					nullptr, nullptr);
				SetWindowFont(hDlgItem, hFont, FALSE);

				// Initialize the ListView data.
				initListView(hDlgItem, desc, fields->data(idx));
				break;

			case RomFields::RFT_DATETIME: {
				// Date/Time in Unix format.
				SIZE size = {dlg_value_width, field_cy};
				field_cy = initDateTime(hDlg, pt_start, idx, size);
				if (field_cy == 0) {
					// initDateTime() failed.
					// Remove the description label.
					DestroyWindow(hStatic);
				}
				break;
			}

			default:
				// Unsupported data type.
				assert(!"Unsupported RomFields::RomFieldsType.");
				DestroyWindow(hStatic);
				field_cy = 0;
				break;
		}

		// Next row.
		curPt.y += field_cy;
	}
}

/** RP_ShellPropSheetExt **/

RP_ShellPropSheetExt::RP_ShellPropSheetExt()
	: d(new RP_ShellPropSheetExt_Private(this))
{ }

RP_ShellPropSheetExt::~RP_ShellPropSheetExt()
{
	delete d;
}

/** IUnknown **/
// Reference: https://msdn.microsoft.com/en-us/library/office/cc839627.aspx

IFACEMETHODIMP RP_ShellPropSheetExt::QueryInterface(REFIID riid, LPVOID *ppvObj)
{
	// Always set out parameter to NULL, validating it first.
	if (!ppvObj)
		return E_INVALIDARG;
	*ppvObj = NULL;

	// Check if this interface is supported.
	// NOTE: static_cast<> is required due to vtable shenanigans.
	// Also, IID_IUnknown must always return the same pointer.
	// References:
	// - http://stackoverflow.com/questions/1742848/why-exactly-do-i-need-an-explicit-upcast-when-implementing-queryinterface-in-a
	// - http://stackoverflow.com/a/2812938
	if (riid == IID_IUnknown || riid == IID_IShellExtInit) {
		*ppvObj = static_cast<IShellExtInit*>(this);
	} else if (riid == IID_IShellPropSheetExt) {
		*ppvObj = static_cast<IShellPropSheetExt*>(this);
	} else {
		// Interface is not supported.
		return E_NOINTERFACE;
	}

	// Make sure we count this reference.
	AddRef();
	return NOERROR;
}

/**
 * Register the COM object.
 * @return ERROR_SUCCESS on success; Win32 error code on error.
 */
LONG RP_ShellPropSheetExt::Register(void)
{
	static const wchar_t description[] = L"ROM Properties Page - Property Sheet";
	extern const wchar_t RP_ProgID[];

	// Convert the CLSID to a string.
	wchar_t clsid_str[48];	// maybe only 40 is needed?
	LONG lResult = StringFromGUID2(__uuidof(RP_ShellPropSheetExt), clsid_str, sizeof(clsid_str)/sizeof(clsid_str[0]));
	if (lResult <= 0)
		return ERROR_INVALID_PARAMETER;

	// Register the COM object.
	lResult = RegKey::RegisterComObject(__uuidof(RP_ShellPropSheetExt), RP_ProgID, description);
	if (lResult != ERROR_SUCCESS)
		return lResult;

	// Register as an "approved" shell extension.
	lResult = RegKey::RegisterApprovedExtension(__uuidof(RP_ShellPropSheetExt), description);
	if (lResult != ERROR_SUCCESS)
		return lResult;

	// Register as a property sheet handler for this ProgID.
	// TODO: Register for 'all' types, like the various hash extensions?
	// Create/open the ProgID key.
	RegKey hkcr_ProgID(HKEY_CLASSES_ROOT, RP_ProgID, KEY_WRITE, true);
	if (!hkcr_ProgID.isOpen())
		return hkcr_ProgID.lOpenRes();
	// Create/open the "ShellEx" key.
	RegKey hkcr_ShellEx(hkcr_ProgID, L"ShellEx", KEY_WRITE, true);
	if (!hkcr_ShellEx.isOpen())
		return hkcr_ShellEx.lOpenRes();
	// Create/open the PropertySheetHandlers key.
	RegKey hkcr_PropertySheetHandlers(hkcr_ShellEx, L"PropertySheetHandlers", KEY_WRITE, true);
	if (!hkcr_PropertySheetHandlers.isOpen())
		return hkcr_PropertySheetHandlers.lOpenRes();
	// Create/open the "rom-properties" property sheet handler key.
	RegKey hkcr_PropSheet_RomProperties(hkcr_PropertySheetHandlers, RP_ProgID, KEY_WRITE, true);
	if (!hkcr_PropSheet_RomProperties.isOpen())
		return hkcr_PropSheet_RomProperties.lOpenRes();
	// Set the default value to this CLSID.
	lResult = hkcr_PropSheet_RomProperties.write(nullptr, clsid_str);
	if (lResult != ERROR_SUCCESS)
		return lResult;
	hkcr_PropSheet_RomProperties.close();
	hkcr_PropertySheetHandlers.close();
	hkcr_ShellEx.close();

	// COM object registered.
	return ERROR_SUCCESS;
}

/**
 * Unregister the COM object.
 * @return ERROR_SUCCESS on success; Win32 error code on error.
 */
LONG RP_ShellPropSheetExt::Unregister(void)
{
	extern const wchar_t RP_ProgID[];

	// Unegister the COM object.
	LONG lResult = RegKey::UnregisterComObject(__uuidof(RP_ShellPropSheetExt), RP_ProgID);
	if (lResult != ERROR_SUCCESS)
		return lResult;

	// TODO
	return ERROR_SUCCESS;
}

/** IShellExtInit **/

/** IShellPropSheetExt **/
// References:
// - https://msdn.microsoft.com/en-us/library/windows/desktop/bb775094(v=vs.85).aspx
IFACEMETHODIMP RP_ShellPropSheetExt::Initialize(
	LPCITEMIDLIST pidlFolder, LPDATAOBJECT pDataObj, HKEY hKeyProgID)
{
	// Based on CppShellExtPropSheetHandler.
	// https://code.msdn.microsoft.com/windowsapps/CppShellExtPropSheetHandler-d93b49b7
	if (!pDataObj) {
		return E_INVALIDARG;
	}

	HRESULT hr = E_FAIL;
	FORMATETC fe = { CF_HDROP, NULL, DVASPECT_CONTENT, -1, TYMED_HGLOBAL };
	STGMEDIUM stm;

	// The pDataObj pointer contains the objects being acted upon. In this 
	// example, we get an HDROP handle for enumerating the selected files and 
	// folders.
	if (SUCCEEDED(pDataObj->GetData(&fe, &stm))) {
		// Get an HDROP handle.
		HDROP hDrop = static_cast<HDROP>(GlobalLock(stm.hGlobal));
		if (hDrop != NULL) {
			// Determine how many files are involved in this operation. This 
			// code sample displays the custom context menu item when only 
			// one file is selected. 
			UINT nFiles = DragQueryFile(hDrop, 0xFFFFFFFF, NULL, 0);
			if (nFiles == 1) {
				// Get the path of the file.
				if (0 != DragQueryFile(hDrop, 0, d->szSelectedFile, 
				    ARRAYSIZE(d->szSelectedFile)))
				{
					// Open the file.
					unique_ptr<IRpFile> file(new RpFile(
						rp_string(W2RP_c(d->szSelectedFile)),
						RpFile::FM_OPEN_READ));
					if (file && file->isOpen()) {
						// Get the appropriate RomData class for this ROM.
						// file is dup()'d by RomData.
						d->romData = RomDataFactory::getInstance(file.get());
						hr = (d->romData != nullptr ? S_OK : E_FAIL);
					}
				}
			}

			GlobalUnlock(stm.hGlobal);
		}

		ReleaseStgMedium(&stm);
	}

	// If any value other than S_OK is returned from the method, the property 
	// sheet is not displayed.
	return hr;
}

/** IShellPropSheetExt **/

IFACEMETHODIMP RP_ShellPropSheetExt::AddPages(LPFNADDPROPSHEETPAGE pfnAddPage, LPARAM lParam)
{
	// Based on CppShellExtPropSheetHandler.
	// https://code.msdn.microsoft.com/windowsapps/CppShellExtPropSheetHandler-d93b49b7

	// Create a property sheet page.
	extern HINSTANCE g_hInstance;
	PROPSHEETPAGE psp;
	psp.dwSize = sizeof(psp);
	psp.dwFlags = PSP_USECALLBACK | PSP_USETITLE;
	psp.hInstance = g_hInstance;
	psp.pszTemplate = MAKEINTRESOURCE(IDD_PROPERTY_SHEET);
	psp.pszIcon = nullptr;
	psp.pszTitle = L"ROM Properties";
	psp.pfnDlgProc = DlgProc;
	psp.pcRefParent = nullptr;
	psp.pfnCallback = CallbackProc;
	psp.lParam = reinterpret_cast<LPARAM>(this);

	HPROPSHEETPAGE hPage = CreatePropertySheetPage(&psp);
	if (hPage == NULL) {
		return E_OUTOFMEMORY;
	}

	// The property sheet page is then added to the property sheet by calling 
	// the callback function (LPFNADDPROPSHEETPAGE pfnAddPage) passed to 
	// IShellPropSheetExt::AddPages.
	if (pfnAddPage(hPage, lParam)) {
		// By default, after AddPages returns, the shell releases its 
		// IShellPropSheetExt interface and the property page cannot access the
		// extension object. However, it is sometimes desirable to be able to use 
		// the extension object, or some other object, from the property page. So 
		// we increase the reference count and maintain this object until the 
		// page is released in PropPageCallbackProc where we call Release upon 
		// the extension.
		this->AddRef();
	} else {
		DestroyPropertySheetPage(hPage);
		return E_FAIL;
	}

	// If any value other than S_OK is returned from the method, the property 
	// sheet is not displayed.
	return S_OK;
}

IFACEMETHODIMP RP_ShellPropSheetExt::ReplacePage(UINT uPageID, LPFNADDPROPSHEETPAGE pfnReplaceWith, LPARAM lParam)
{
	// Not used.
	((void)uPageID);
	((void)pfnReplaceWith);
	((void)lParam);
	return E_NOTIMPL;
}

/** Property sheet callback functions. **/

//
//   FUNCTION: FilePropPageDlgProc
//
//   PURPOSE: Processes messages for the property page.
//
INT_PTR CALLBACK RP_ShellPropSheetExt::DlgProc(HWND hDlg, UINT uMsg, WPARAM wParam, LPARAM lParam)
{
	// Based on CppShellExtPropSheetHandler.
	// https://code.msdn.microsoft.com/windowsapps/CppShellExtPropSheetHandler-d93b49b7
	switch (uMsg) {
		case WM_INITDIALOG: {
			// Get the pointer to the property sheet page object. This is 
			// contained in the LPARAM of the PROPSHEETPAGE structure.
			LPPROPSHEETPAGE pPage = reinterpret_cast<LPPROPSHEETPAGE>(lParam);
			if (!pPage)
				return TRUE;

			// Access the property sheet extension from property page.
			RP_ShellPropSheetExt *pExt = reinterpret_cast<RP_ShellPropSheetExt*>(pPage->lParam);
			if (!pExt)
				return TRUE;
			RP_ShellPropSheetExt_Private *const d = pExt->d;

			// Store the object pointer with this particular page dialog.
			SetProp(hDlg, EXT_POINTER_PROP, static_cast<HANDLE>(pExt));
			// Save handles for later.
			d->hDlgProps = GetParent(hDlg);
			d->hDlgSheet = hDlg;
			// Initialize the dialog.
			d->initDialog(hDlg);
			return TRUE;
		}

		case WM_DESTROY: {
			RP_ShellPropSheetExt *pExt = static_cast<RP_ShellPropSheetExt*>(
				GetProp(hDlg, EXT_POINTER_PROP));
			if (pExt) {
				// Stop the animation timer.
				RP_ShellPropSheetExt_Private *const d = pExt->d;
				d->stopAnimTimer();
			}

			// Remove the EXT_POINTER_PROP property from the page. 
			// The EXT_POINTER_PROP property stored the pointer to the 
			// FilePropSheetExt object.
			RemoveProp(hDlg, EXT_POINTER_PROP);
			return TRUE;
		}

		case WM_NOTIFY: {
			RP_ShellPropSheetExt *pExt = static_cast<RP_ShellPropSheetExt*>(
				GetProp(hDlg, EXT_POINTER_PROP));
			if (!pExt) {
				// No RP_ShellPropSheetExt. Can't do anything...
				return FALSE;
			}

			RP_ShellPropSheetExt_Private *const d = pExt->d;
			LPPSHNOTIFY lppsn = reinterpret_cast<LPPSHNOTIFY>(lParam);
			switch (lppsn->hdr.code) {
				case PSN_SETACTIVE:
					d->startAnimTimer();
					break;

				case PSN_KILLACTIVE:
					d->stopAnimTimer();
					break;

				default:
					break;
			}

			// Continue normal processing.
			break;
		}

		case WM_PAINT: {
			RP_ShellPropSheetExt *pExt = static_cast<RP_ShellPropSheetExt*>(
				GetProp(hDlg, EXT_POINTER_PROP));
			if (!pExt) {
				// No RP_ShellPropSheetExt. Can't do anything...
				return FALSE;
			}

			RP_ShellPropSheetExt_Private *const d = pExt->d;
			if (!d->hbmpBanner && !d->hbmpIconFrames[0]) {
				// Nothing to draw...
				break;
			}

			PAINTSTRUCT ps;
			HDC hdc = BeginPaint(hDlg, &ps);

			// Memory DC for BitBlt.
			HDC hdcMem = CreateCompatibleDC(hdc);

			// Draw the banner.
			if (d->hbmpBanner) {
				HBITMAP hbmOld = SelectBitmap(hdcMem, d->hbmpBanner);
				BitBlt(hdc, d->ptBanner.x, d->ptBanner.y,
					d->szBanner.cx, d->szBanner.cy,
					hdcMem, 0, 0, SRCCOPY);
				SelectBitmap(hdcMem, hbmOld);
			}

			// Draw the icon.
			if (d->hbmpIconFrames[d->last_frame_number]) {
				HBITMAP hbmOld = SelectBitmap(hdcMem, d->hbmpIconFrames[d->last_frame_number]);
				BitBlt(hdc, d->rectIcon.left, d->rectIcon.top,
					d->szIcon.cx, d->szIcon.cy,
					hdcMem, 0, 0, SRCCOPY);
				SelectBitmap(hdcMem, hbmOld);
			}

			DeleteDC(hdcMem);
			EndPaint(hDlg, &ps);

			return TRUE;
		}

		case WM_SYSCOLORCHANGE:
		case WM_THEMECHANGED: {
			// Reload the images.
			RP_ShellPropSheetExt *pExt = static_cast<RP_ShellPropSheetExt*>(
				GetProp(hDlg, EXT_POINTER_PROP));
			if (pExt) {
				pExt->d->loadImages(hDlg);
			}
			break;
		}

		default:
			break;
	}

	return FALSE; // Let system deal with other messages
}


//
//   FUNCTION: FilePropPageCallbackProc
//
//   PURPOSE: Specifies an application-defined callback function that a property
//            sheet calls when a page is created and when it is about to be 
//            destroyed. An application can use this function to perform 
//            initialization and cleanup operations for the page.
//
UINT CALLBACK RP_ShellPropSheetExt::CallbackProc(HWND hWnd, UINT uMsg, LPPROPSHEETPAGE ppsp)
{
	switch (uMsg) {
		case PSPCB_CREATE: {
			// Must return TRUE to enable the page to be created.
			return TRUE;
		}

		case PSPCB_RELEASE: {
			// When the callback function receives the PSPCB_RELEASE notification, 
			// the ppsp parameter of the PropSheetPageProc contains a pointer to 
			// the PROPSHEETPAGE structure. The lParam member of the PROPSHEETPAGE 
			// structure contains the extension pointer which can be used to 
			// release the object.

			// Release the property sheet extension object. This is called even 
			// if the property page was never actually displayed.
			RP_ShellPropSheetExt *pExt = reinterpret_cast<RP_ShellPropSheetExt*>(ppsp->lParam);
			if (pExt) {
				pExt->Release();
			}
			break;
		}

		default:
			break;
	}

	return FALSE;
}

/**
 * Subclass procedure for ES_MULTILINE EDIT controls.
 * @param hWnd
 * @param uMsg
 * @param wParam
 * @param lParam
 */
INT_PTR CALLBACK RP_ShellPropSheetExt::MultilineEditProc(HWND hWnd, UINT uMsg, WPARAM wParam, LPARAM lParam)
{
	RP_ShellPropSheetExt *pExt = static_cast<RP_ShellPropSheetExt*>(
		GetProp(hWnd, EXT_POINTER_PROP));
	if (!pExt) {
		// No RP_ShellPropSheetExt. Can't do anything...
		return 0;
	}

	switch (uMsg) {
		case WM_KEYDOWN:
			// Work around Enter/Escape issues.
			// Reference: http://blogs.msdn.com/b/oldnewthing/archive/2007/08/20/4470527.aspx
			switch (wParam) {
				case VK_RETURN:
					SendMessage(pExt->d->hDlgProps, WM_COMMAND, IDOK, 0);
					return TRUE;

				case VK_ESCAPE:
					SendMessage(pExt->d->hDlgProps, WM_COMMAND, IDCANCEL, 0);
					return TRUE;

				default:
					break;
			}

		default:
			break;
	}

	// Call the original window procedure.
	unordered_map<HWND, WNDPROC>::const_iterator iter = pExt->d->mapOldEditProc.find(hWnd);
	if (iter != pExt->d->mapOldEditProc.end()) {
		WNDPROC wndProc = iter->second;
		return CallWindowProc(wndProc, hWnd, uMsg, wParam, lParam);
	}

	// Can't find the original window procedure...
	return DefDlgProc(hWnd, uMsg, wParam, lParam);
}

/**
 * Animated icon timer.
 * @param hWnd
 * @param uMsg
 * @param idEvent
 * @param dwTime
 */
void CALLBACK RP_ShellPropSheetExt::AnimTimerProc(HWND hWnd, UINT uMsg, UINT_PTR idEvent, DWORD dwTime)
{
	if (hWnd == nullptr || idEvent == 0) {
		// Not a valid timer procedure call...
		// - hWnd should not be nullptr.
		// - idEvent should be the 'd' pointer.
		return;
	}

	RP_ShellPropSheetExt_Private *d =
		reinterpret_cast<RP_ShellPropSheetExt_Private*>(idEvent);

	// Next frame.
	int delay = 0;
	int frame = d->iconAnimHelper.nextFrame(&delay);
	if (delay <= 0 || frame < 0) {
		// Invalid frame...
		KillTimer(hWnd, idEvent);
		d->animTimerID = 0;
		return;
	}

	if (frame != d->last_frame_number) {
		// New frame number.
		// Update the icon.
		d->last_frame_number = frame;
		InvalidateRect(d->hDlgSheet, &d->rectIcon, FALSE);
	}

	// Update the timer.
	// TODO: Verify that this affects the next callback.
	SetTimer(hWnd, idEvent, delay, RP_ShellPropSheetExt::AnimTimerProc);
}<|MERGE_RESOLUTION|>--- conflicted
+++ resolved
@@ -576,6 +576,12 @@
 		case RomData::FTYPE_SAVE_FILE:
 			fileType = _RP("Save File");
 			break;
+		case RomData::FTYPE_EMBEDDED_DISC_IMAGE:
+			fileType = _RP("Embedded Disc Image");
+			break;
+		case RomData::FTYPE_APPLICATION_PACKAGE:
+			fileType = _RP("Application Package");
+			break;
 		case RomData::FTYPE_UNKNOWN:
 		default:
 			fileType = nullptr;
@@ -1217,50 +1223,6 @@
 	RECT tmpRect = {0, 0, 0, 8+4};
 	MapDialogRect(hDlg, &tmpRect);
 	const SIZE descSize = {max_text_width, tmpRect.bottom};
-<<<<<<< HEAD
-=======
-
-	// Current position.
-	// 7x7 DLU margin is recommended by the Windows UX guidelines.
-	// Reference: http://stackoverflow.com/questions/2118603/default-dialog-padding
-	tmpRect.left = 7; tmpRect.top = 7;
-	tmpRect.right = 8; tmpRect.bottom = 8;
-	MapDialogRect(hDlg, &tmpRect);
-	POINT curPt = {tmpRect.left, tmpRect.top};
-
-	// Width available for the value widget(s).
-	GetClientRect(hDlg, &tmpRect);
-	const int dlg_value_width = tmpRect.right - (curPt.x * 2) - descSize.cx;
-
-	// System name.
-	// TODO: Logo, game icon, and game title?
-	const rp_char *systemName = d->romData->systemName(
-		RomData::SYSNAME_TYPE_LONG | RomData::SYSNAME_REGION_ROM_LOCAL);
-
-	// File type.
-	const rp_char *fileType = nullptr;
-	switch (d->romData->fileType()) {
-		case RomData::FTYPE_ROM_IMAGE:
-			fileType = _RP("ROM Image");
-			break;
-		case RomData::FTYPE_DISC_IMAGE:
-			fileType = _RP("Disc Image");
-			break;
-		case RomData::FTYPE_SAVE_FILE:
-			fileType = _RP("Save File");
-			break;
-		case RomData::FTYPE_EMBEDDED_DISC_IMAGE:
-			fileType = _RP("Embedded Disc Image");
-			break;
-		case RomData::FTYPE_APPLICATION_PACKAGE:
-			fileType = _RP("Application Package");
-			break;
-		case RomData::FTYPE_UNKNOWN:
-		default:
-			fileType = nullptr;
-			break;
-	}
->>>>>>> 067aab70
 
 	// Current position.
 	// 7x7 DLU margin is recommended by the Windows UX guidelines.
