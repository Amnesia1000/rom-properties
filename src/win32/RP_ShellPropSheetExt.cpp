--- conflicted
+++ resolved
@@ -1914,23 +1914,13 @@
 			return TRUE;
 		}
 
-<<<<<<< HEAD
 		// FIXME: FBI's age rating is cut off on Windows
 		// if we don't adjust for WM_SHOWWINDOW.
 		case WM_SHOWWINDOW: {
-			RP_ShellPropSheetExt *pExt = static_cast<RP_ShellPropSheetExt*>(
-				GetProp(hDlg, EXT_POINTER_PROP));
-			if (!pExt) {
-				// No RP_ShellPropSheetExt. Can't do anything...
-=======
-		// FIXME: Resize the dialog widgets.
-#if 0
-		case WM_SIZE: {
 			RP_ShellPropSheetExt_Private *const d = static_cast<RP_ShellPropSheetExt_Private*>(
 				GetProp(hDlg, RP_ShellPropSheetExt_Private::D_PTR_PROP));
 			if (!d) {
 				// No RP_ShellPropSheetExt_Private. Can't do anything...
->>>>>>> 93240abf
 				return FALSE;
 			}
 
