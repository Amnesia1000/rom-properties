/***************************************************************************
 * ROM Properties Page shell extension. (libromdata)                       *
 * RomDataFactory.hpp: RomData factory class.                              *
 *                                                                         *
 * Copyright (c) 2016-2017 by David Korth.                                 *
 *                                                                         *
 * This program is free software; you can redistribute it and/or modify it *
 * under the terms of the GNU General Public License as published by the   *
 * Free Software Foundation; either version 2 of the License, or (at your  *
 * option) any later version.                                              *
 *                                                                         *
 * This program is distributed in the hope that it will be useful, but     *
 * WITHOUT ANY WARRANTY; without even the implied warranty of              *
 * MERCHANTABILITY or FITNESS FOR A PARTICULAR PURPOSE.  See the           *
 * GNU General Public License for more details.                            *
 *                                                                         *
 * You should have received a copy of the GNU General Public License along *
 * with this program; if not, write to the Free Software Foundation, Inc., *
 * 51 Franklin Street, Fifth Floor, Boston, MA  02110-1301, USA.           *
 ***************************************************************************/

#include "librpbase/config.librpbase.h"

#include "RomDataFactory.hpp"

// librpbase
#include "librpbase/common.h"
#include "librpbase/RomData.hpp"
#include "librpbase/TextFuncs.hpp"
#include "librpbase/file/RpFile.hpp"
#include "librpbase/file/FileSystem.hpp"
#include "librpbase/file/RelatedFile.hpp"
using namespace LibRpBase;

// C includes. (C++ namespace)
#include <cassert>

// C++ includes.
#include <unordered_map>
using std::unordered_map;
using std::vector;

#ifndef HAVE_LAMBDA_AS_FUNCTION_POINTER
// Using std::function<> if lambdas cannot be
// cast to function pointers.
#include <functional>
#endif

// RomData subclasses.
#include "MegaDrive.hpp"
#include "GameCube.hpp"
#include "NintendoDS.hpp"
#include "DMG.hpp"
#include "VirtualBoy.hpp"
#include "GameBoyAdvance.hpp"
#include "GameCubeSave.hpp"
#include "N64.hpp"
#include "SNES.hpp"
#include "DreamcastSave.hpp"
#include "PlayStationSave.hpp"
#include "Amiibo.hpp"
#include "NES.hpp"
#include "WiiU.hpp"
#include "EXE.hpp"
#include "Nintendo3DS.hpp"
#include "Nintendo3DSFirm.hpp"
#include "Sega8Bit.hpp"
#include "SegaPVR.hpp"
#include "DirectDrawSurface.hpp"
#include "NintendoBadge.hpp"
#include "Dreamcast.hpp"
<<<<<<< HEAD
#include "SegaSaturn.hpp"
=======
#include "Lynx.hpp"
>>>>>>> 1e4272b6

// Special case for Dreamcast save files.
#include "dc_structs.h"

namespace LibRomData {

class RomDataFactoryPrivate
{
	private:
		RomDataFactoryPrivate();
		~RomDataFactoryPrivate();

	private:
		RP_DISABLE_COPY(RomDataFactoryPrivate)

	public:
		typedef int (*pFnIsRomSupported)(const RomData::DetectInfo *info);
		typedef const rp_char *const * (*pFnSupportedFileExtensions)(void);

#ifdef HAVE_LAMBDA_AS_FUNCTION_POINTER
		typedef RomData* (*pFnNewRomData)(IRpFile *file);
#else
		typedef std::function<RomData*(IRpFile*)> pFnNewRomData;
#endif

		struct RomDataFns {
			pFnIsRomSupported isRomSupported;
			pFnNewRomData newRomData;
			pFnSupportedFileExtensions supportedFileExtensions;
			bool hasThumbnail;

			// Extra fields for files whose headers
			// appear at specific addresses.
			uint32_t address;
			uint32_t size;
		};

// MSVC 2010 complains if we don't specify the full namespace
// for the RomData subclass in the lambda expression.
#define GetRomDataFns(sys, hasThumbnail) \
	{sys::isRomSupported_static, \
	 [](IRpFile *file) -> RomData* { return new ::LibRomData::sys(file); }, \
	 sys::supportedFileExtensions_static, \
	 hasThumbnail, 0, 0}
#define GetRomDataFns_addr(sys, hasThumbnail, address, size) \
	{sys::isRomSupported_static, \
	 [](IRpFile *file) -> RomData* { return new ::LibRomData::sys(file); }, \
	 sys::supportedFileExtensions_static, \
	 hasThumbnail, address, size}

		// RomData subclasses that use a header.
		// Headers with addresses other than 0 should be
		// placed at the end of this array.
		static const RomDataFns romDataFns_header[];

		// RomData subclasses that use a footer.
		static const RomDataFns romDataFns_footer[];

		/**
		 * Attempt to open the other file in a Dreamcast .VMI+.VMS pair.
		 * @param file One opened file in the .VMI+.VMS pair.
		 * @return DreamcastSave if valid; nullptr if not.
		 */
		static RomData *openDreamcastVMSandVMI(IRpFile *file);
};

/** RomDataFactoryPrivate **/

const RomDataFactoryPrivate::RomDataFns RomDataFactoryPrivate::romDataFns_header[] = {
	GetRomDataFns(MegaDrive, false),
	GetRomDataFns(GameCube, true),
	GetRomDataFns(NintendoDS, true),
	GetRomDataFns(DMG, false),
	GetRomDataFns(GameBoyAdvance, false),
	GetRomDataFns(GameCubeSave, true),
	GetRomDataFns(N64, false),
	GetRomDataFns(SNES, false),
	GetRomDataFns(DreamcastSave, true),
	GetRomDataFns(Amiibo, true),
	GetRomDataFns(NES, false),
	GetRomDataFns(WiiU, true),
	GetRomDataFns(Nintendo3DS, true),
	GetRomDataFns(Nintendo3DSFirm, false),
	GetRomDataFns(SegaPVR, true),
	GetRomDataFns(DirectDrawSurface, true),
	GetRomDataFns(NintendoBadge, true),
	GetRomDataFns(Dreamcast, true),
<<<<<<< HEAD
	GetRomDataFns(SegaSaturn, false),
=======
	GetRomDataFns(Lynx, false),
>>>>>>> 1e4272b6

	// NOTE: EXE has a 16-bit magic number,
	// so it should go at the end of the
	// address=0 section.
	// TODO: Thumbnailing on non-Windows platforms.
	GetRomDataFns(EXE, false),
	GetRomDataFns(PlayStationSave, true),

	// Headers with non-zero addresses.
	GetRomDataFns_addr(Sega8Bit, false, 0x7FE0, 0x20),

	{nullptr, nullptr, nullptr, false, 0, 0}
};

const RomDataFactoryPrivate::RomDataFns RomDataFactoryPrivate::romDataFns_footer[] = {
	GetRomDataFns(VirtualBoy, false),
	{nullptr, nullptr, nullptr, false, 0, 0}
};

/**
 * Attempt to open the other file in a Dreamcast .VMI+.VMS pair.
 * @param file One opened file in the .VMI+.VMS pair.
 * @return DreamcastSave if valid; nullptr if not.
 */
RomData *RomDataFactoryPrivate::openDreamcastVMSandVMI(IRpFile *file)
{
	// We're assuming the file extension was already checked.
	// VMS files are always a multiple of 512 bytes,
	// or 160 bytes for some monochrome ICONDATA_VMS.
	// VMI files are always 108 bytes;
	int64_t filesize = file->size();
	bool has_dc_vms = (filesize % DC_VMS_BLOCK_SIZE == 0) ||
			  (filesize == DC_VMS_ICONDATA_MONO_MINSIZE);
	bool has_dc_vmi = (filesize == DC_VMI_Header_SIZE);
	if (!(has_dc_vms ^ has_dc_vmi)) {
		// Can't be none or both...
		return nullptr;
	}

	// Determine which file we should look for.
	IRpFile *vms_file;
	IRpFile *vmi_file;
	IRpFile **other_file;	// Points to vms_file or vmi_file.

	const rp_char *rel_ext;
	if (has_dc_vms) {
		// We have the VMS file.
		// Find the VMI file.
		vms_file = file;
		vmi_file = nullptr;
		other_file = &vmi_file;
		rel_ext = _RP(".VMI");
	} else /*if (has_dc_vmi)*/ {
		// We have the VMI file.
		// Find the VMS file.
		vms_file = nullptr;
		vmi_file = file;
		other_file = &vms_file;
		rel_ext = _RP(".VMS");
	}

	// Attempt to open the other file in the pair.
	// TODO: Verify length.
	// TODO: For .vmi, check the VMS resource name?
	const rp_string filename = file->filename();
	*other_file = FileSystem::openRelatedFile(filename.c_str(), nullptr, rel_ext);
	if (!*other_file) {
		// Can't open the other file.
		return nullptr;
	}

	// Attempt to create a DreamcastSave using both the
	// VMS and VMI files.
	DreamcastSave *dcSave = new DreamcastSave(vms_file, vmi_file);
	delete *other_file;	// Not needed anymore.
	if (!dcSave->isValid()) {
		// Not valid.
		dcSave->unref();
		return nullptr;
	}

	// DreamcastSave opened.
	return dcSave;
}

/** RomDataFactory **/

/**
 * Create a RomData class for the specified ROM file.
 *
 * NOTE: RomData::isValid() is checked before returning a
 * created RomData instance, so returned objects can be
 * assumed to be valid as long as they aren't nullptr.
 *
 * If imgbf is non-zero, at least one of the specified image
 * types must be supported by the RomData class in order to
 * be returned.
 *
 * @param file ROM file.
 * @param thumbnail If true, RomData class must support at least one image type.
 * @return RomData class, or nullptr if the ROM isn't supported.
 */
RomData *RomDataFactory::create(IRpFile *file, bool thumbnail)
{
	RomData::DetectInfo info;

	// Get the file size.
	info.szFile = file->size();

	// Read 4,096+256 bytes from the ROM header.
	// This should be enough to detect most systems.
	uint8_t header[4096+256];
	file->rewind();
	info.header.addr = 0;
	info.header.pData = header;
	info.header.size = (uint32_t)file->read(header, sizeof(header));
	if (info.header.size == 0) {
		// Read error.
		return nullptr;
	}

	// Get the file extension.
	info.ext = nullptr;
	const rp_string filename = file->filename();
	if (!filename.empty()) {
		info.ext = FileSystem::file_ext(filename);
	}

	// Special handling for Dreamcast .VMI+.VMS pairs.
	if (info.ext != nullptr &&
	    (!rp_strcasecmp(info.ext, _RP(".vms")) ||
	     !rp_strcasecmp(info.ext, _RP(".vmi"))))
	{
		// Dreamcast .VMI+.VMS pair.
		// Attempt to open the other file in the pair.
		RomData *romData = RomDataFactoryPrivate::openDreamcastVMSandVMI(file);
		if (romData) {
			if (romData->isValid()) {
				// .VMI+.VMS pair opened.
				return romData;
			}
			// Not a .VMI+.VMS pair.
			romData->unref();
		}

		// Not a .VMI+.VMS pair.
	}

	// Check RomData subclasses that take a header.
	const RomDataFactoryPrivate::RomDataFns *fns =
		&RomDataFactoryPrivate::romDataFns_header[0];
	for (; fns->supportedFileExtensions != nullptr; fns++) {
		if (thumbnail && !fns->hasThumbnail) {
			// Thumbnail is requested, but this RomData class
			// doesn't support any images.
			continue;
		}

		if (fns->address != info.header.addr ||
		    fns->size > info.header.size)
		{
			// Header address has changed.

			// Check the file extension to reduce overhead
			// for file types that don't use this.
			// TODO: Don't hard-code this.
			// Use a pointer to supportedFileExtensions_static() instead?
			if (info.ext == nullptr) {
				// No file extension...
				break;
			} else if (rp_strcasecmp(info.ext, _RP(".sms")) != 0 &&
				   rp_strcasecmp(info.ext, _RP(".gg")) != 0)
			{
				// Not SMS or Game Gear.
				break;
			}

			// Read the new header data.

			// NOTE: fns->size == 0 is only correct
			// for headers located at 0, since we
			// read the whole 4096+256 bytes for these.
			assert(fns->size != 0);
			assert(fns->size <= sizeof(header));
			if (fns->size == 0 || fns->size > sizeof(header))
				continue;

			// Make sure the file is big enough to
			// have this header.
			if (((int64_t)fns->address + fns->size) > info.szFile)
				continue;

			// Read the header data.
			info.header.addr = fns->address;
			int ret = file->seek(info.header.addr);
			if (ret != 0)
				continue;
			info.header.size = (uint32_t)file->read(header, fns->size);
			if (info.header.size != fns->size)
				continue;
		}

		if (fns->isRomSupported(&info) >= 0) {
			RomData *const romData = fns->newRomData(file);
			if (romData->isValid()) {
				// RomData subclass obtained.
				return romData;
			}

			// Not actually supported.
			romData->unref();
		}
	}

	// Check RomData subclasses that take a footer.
	if (info.szFile > (1LL << 30)) {
		// No subclasses that expect footers support
		// files larger than 1 GB.
		return nullptr;
	}

	bool readFooter = false;
	fns = &RomDataFactoryPrivate::romDataFns_footer[0];
	for (; fns->supportedFileExtensions != nullptr; fns++) {
		if (thumbnail && !fns->hasThumbnail) {
			// Thumbnail is requested, but this RomData class
			// doesn't support any images.
			continue;
		}

		// Do we have a matching extension?
		// FIXME: Instead of hard-coded, check supportedFileExtensions.
		// Currently only supports VirtualBoy.
		if (!info.ext || rp_strcasecmp(info.ext, _RP(".vb")) != 0) {
			// Extension doesn't match.
			continue;
		}

		// Make sure we've read the footer.
		if (!readFooter) {
			static const int footer_size = 1024;
			if (info.szFile > footer_size) {
				info.header.addr = (uint32_t)(info.szFile - footer_size);
				info.header.size = (uint32_t)file->seekAndRead(info.header.addr, header, footer_size);
				if (info.header.size == 0) {
					// Seek and/or read error.
					return nullptr;
				}
			}
			readFooter = true;
		}

		if (fns->isRomSupported(&info) >= 0) {
			RomData *const romData = fns->newRomData(file);
			if (romData->isValid()) {
				// RomData subclass obtained.
				return romData;
			}

			// Not actually supported.
			romData->unref();
		}
	}

	// Not supported.
	return nullptr;
}

/**
 * Get all supported file extensions.
 * Used for Win32 COM registration.
 * @return All supported file extensions, including the leading dot.
 */
vector<RomDataFactory::ExtInfo> RomDataFactory::supportedFileExtensions(void)
{
	// In order to handle multiple RomData subclasses
	// that support the same extensions, we're using
	// an unordered_map. If any of the handlers for a
	// given extension support thumbnails, then the
	// thumbnail handlers will be registered.
	// FIXME: May need to use rp_string instead of rp_char*
	// for proper hashing.
	unordered_map<const rp_char*, bool> exts;

	const RomDataFactoryPrivate::RomDataFns *fns =
		&RomDataFactoryPrivate::romDataFns_header[0];
	for (; fns->supportedFileExtensions != nullptr; fns++) {
		const rp_char *const *sys_exts = fns->supportedFileExtensions();
		if (!sys_exts)
			continue;

#if !defined(_MSC_VER) || _MSC_VER >= 1700
		exts.reserve(exts.size() + 4);
#endif
		for (; *sys_exts != nullptr; sys_exts++) {
			exts[*sys_exts] |= fns->hasThumbnail;
		}
	}

	fns = &RomDataFactoryPrivate::romDataFns_footer[0];
	for (; fns->supportedFileExtensions != nullptr; fns++) {
		const rp_char *const *sys_exts = fns->supportedFileExtensions();
		if (!sys_exts)
			continue;

#if !defined(_MSC_VER) || _MSC_VER >= 1700
		exts.reserve(exts.size() + 4);
#endif
		for (; *sys_exts != nullptr; sys_exts++) {
			exts[*sys_exts] |= fns->hasThumbnail;
		}
	}

	// Convert to vector<ExtInfo>.
	vector<ExtInfo> vec;
	vec.reserve(exts.size());
	
	ExtInfo extInfo;
	for (auto iter = exts.cbegin(); iter != exts.cend(); ++iter) {
		extInfo.ext = iter->first;
		extInfo.hasThumbnail = iter->second;
		vec.push_back(extInfo);
	}

	return vec;
}

}<|MERGE_RESOLUTION|>--- conflicted
+++ resolved
@@ -69,11 +69,8 @@
 #include "DirectDrawSurface.hpp"
 #include "NintendoBadge.hpp"
 #include "Dreamcast.hpp"
-<<<<<<< HEAD
 #include "SegaSaturn.hpp"
-=======
 #include "Lynx.hpp"
->>>>>>> 1e4272b6
 
 // Special case for Dreamcast save files.
 #include "dc_structs.h"
@@ -161,11 +158,8 @@
 	GetRomDataFns(DirectDrawSurface, true),
 	GetRomDataFns(NintendoBadge, true),
 	GetRomDataFns(Dreamcast, true),
-<<<<<<< HEAD
 	GetRomDataFns(SegaSaturn, false),
-=======
 	GetRomDataFns(Lynx, false),
->>>>>>> 1e4272b6
 
 	// NOTE: EXE has a 16-bit magic number,
 	// so it should go at the end of the
