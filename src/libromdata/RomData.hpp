/***************************************************************************
 * ROM Properties Page shell extension. (libromdata)                       *
 * RomData.hpp: ROM data base class.                                       *
 *                                                                         *
 * Copyright (c) 2016 by David Korth.                                      *
 *                                                                         *
 * This program is free software; you can redistribute it and/or modify it *
 * under the terms of the GNU General Public License as published by the   *
 * Free Software Foundation; either version 2 of the License, or (at your  *
 * option) any later version.                                              *
 *                                                                         *
 * This program is distributed in the hope that it will be useful, but     *
 * WITHOUT ANY WARRANTY; without even the implied warranty of              *
 * MERCHANTABILITY or FITNESS FOR A PARTICULAR PURPOSE.  See the           *
 * GNU General Public License for more details.                            *
 *                                                                         *
 * You should have received a copy of the GNU General Public License along *
 * with this program; if not, write to the Free Software Foundation, Inc., *
 * 51 Franklin Street, Fifth Floor, Boston, MA  02110-1301, USA.           *
 ***************************************************************************/

#ifndef __ROMPROPERTIES_LIBROMDATA_ROMDATA_HPP__
#define __ROMPROPERTIES_LIBROMDATA_ROMDATA_HPP__

#include "TextFuncs.hpp"
#include "RomFields.hpp"

// C includes.
#include <stdint.h>

// C includes. (C++ namespace)
#include <cstring>

// C++ includes.
#include <string>
#include <vector>

namespace LibRomData {

class IRpFile;
class rp_image;
struct IconAnimData;

class RomData
{
	protected:
		// TODO: Some abstraction to read the file directory
		// using a wrapper around FILE*, QFile, etc.
		// For now, just check the header.

		/**
		 * ROM data base class.
		 *
		 * A ROM file must be opened by the caller. The file handle
		 * will be dup()'d and must be kept open in order to load
		 * data from the ROM.
		 *
		 * To close the file, either delete this object or call close().
		 *
		 * NOTE: Check isValid() to determine if this is a valid ROM.
		 *
		 * In addition, subclasses must pass an array of RomFieldDesc structs.
		 *
		 * @param file ROM file.
		 * @param fields Array of ROM Field descriptions.
		 * @param count Number of ROM Field descriptions.
		 */
		RomData(IRpFile *file, const RomFields::Desc *fields, int count);
	public:
		virtual ~RomData();

	private:
		RomData(const RomData &);
		RomData &operator=(const RomData &);

	public:
		/**
		 * Is this ROM valid?
		 * @return True if it is; false if it isn't.
		 */
		bool isValid(void) const;

		/**
		 * Close the opened file.
		 */
		void close(void);

	public:
		/** ROM detection functions. **/

		/**
		 * Header information.
		 */
		struct HeaderInfo {
			uint32_t addr;		// Start address in the ROM.
			uint32_t size;		// Length.
			const uint8_t *pData;	// Data.
		};

		/**
		 * ROM detection information.
		 * Used for isRomSupported() functions.
		 */
		struct DetectInfo {
			HeaderInfo header;	// ROM header.
			const rp_char *ext;	// File extension, including leading '.'
			int64_t szFile;		// File size. (Required for certain types.)
		};

		/**
		 * Is a ROM image supported by this object?
		 * @param info DetectInfo containing ROM detection information.
		 * @return Object-specific system ID (>= 0) if supported; -1 if not.
		 */
		virtual int isRomSupported(const DetectInfo *info) const = 0;

		enum SystemNameType {
			/**
			 * The SystemNameType enum is a bitfield.
			 *
			 * Type:
			 * - Long: Full company and system name.
			 * - Short: System name only.
			 * - Abbreviation: System initials.
			 *
			 * Region:
			 * - Generic: Most well-known name for the system.
			 * - ROM Local: Localized version based on the ROM region.
			 *   If a ROM is multi-region, the name is selected based
			 *   on the current system locale.
			 */

			SYSNAME_TYPE_LONG		= (0 << 0),
			SYSNAME_TYPE_SHORT		= (1 << 0),
			SYSNAME_TYPE_ABBREVIATION	= (2 << 0),
			SYSNAME_TYPE_MASK		= (3 << 0),

			SYSNAME_REGION_GENERIC		= (0 << 2),
			SYSNAME_REGION_ROM_LOCAL	= (1 << 2),
			SYSNAME_REGION_MASK		= (1 << 2),
		};

	protected:
		/**
		 * Is a SystemNameType bitfield value valid?
		 * @param type Bitfield containing SystemNameType values.
		 * @return True if valid; false if not.
		 */
		static inline bool isSystemNameTypeValid(uint32_t type)
		{
			// Check for an invalid SYSNAME_TYPE.
			if ((type & SYSNAME_TYPE_MASK) > SYSNAME_TYPE_ABBREVIATION)
				return false;
			// Check for any unsupported bits.
			if ((type & ~(SYSNAME_REGION_MASK | SYSNAME_TYPE_MASK)) != 0)
				return false;
			// Type is valid.
			return true;
		}

	public:
		/**
		 * Get the name of the system the loaded ROM is designed for.
		 * @param type System name type. (See the SystemNameType enum.)
		 * @return System name, or nullptr if type is invalid.
		 */
		virtual const rp_char *systemName(uint32_t type) const = 0;

		enum FileType {
			FTYPE_UNKNOWN = 0,
			FTYPE_ROM_IMAGE,
			FTYPE_DISC_IMAGE,
			FTYPE_SAVE_FILE,

			// "Embedded" disc image.
			// Commonly seen on GameCube demo discs.
			FTYPE_EMBEDDED_DISC_IMAGE,

			// Application package, e.g. WAD, CIA.
			FTYPE_APPLICATION_PACKAGE,
		};

		/**
		 * Get the general file type.
		 * @return General file type.
		 */
		FileType fileType(void) const;

		/**
		 * Get the general file type as a string.
		 * @return General file type as a string, or nullptr if unknown.
		 */
		const rp_char *fileType_string(void) const;

		// TODO:
		// - List of supported systems.
		// - Get logo from current system and/or other system?

	public:
		/** Class-specific functions that can be used even if isValid() is false. **/

		/**
		 * Get a list of all supported file extensions.
		 * This is to be used for file type registration;
		 * subclasses don't explicitly check the extension.
		 *
		 * NOTE: The extensions include the leading dot,
		 * e.g. ".bin" instead of "bin".
		 *
		 * NOTE 2: The strings in the std::vector should *not*
		 * be freed by the caller.
		 *
		 * @return List of all supported file extensions.
		 */
		virtual std::vector<const rp_char*> supportedFileExtensions(void) const = 0;

		/**
		 * Image types supported by a RomData subclass.
		 */
		enum ImageType {
			// Internal images are contained with the ROM or disc image.
			IMG_INT_ICON = 0,	// Internal icon, e.g. DS launcher icon
			//IMG_INT_ICON_SMALL,	// Internal small icon. (3DS) [TODO]
			IMG_INT_BANNER,		// Internal banner, e.g. GameCube discs
			IMG_INT_MEDIA,		// Internal media scan, e.g. Dreamcast discs

			// External images are downloaded from websites,
			// such as GameTDB.
			IMG_EXT_MEDIA,		// External media scan
			IMG_EXT_BOX,		// External box scan
			IMG_EXT_BOX_FULL,	// External box scan (both sides)
			IMG_EXT_BOX_3D,		// External box scan (3D version)

			// Ranges.
			IMG_INT_MIN = IMG_INT_ICON,
			IMG_INT_MAX = IMG_INT_MEDIA,
			IMG_EXT_MIN = IMG_EXT_MEDIA,
			IMG_EXT_MAX = IMG_EXT_BOX_3D
		};

		/**
		 * Image type bitfield.
		 * Used in cases where multiple image types are supported.
		 */
		enum ImageTypeBF {
			// Internal images are contained with the ROM or disc image.
			IMGBF_INT_ICON   = (1 << IMG_INT_ICON),		// Internal icon, e.g. DS launcher icon
			//IMGBF_INT_ICON_SMALL = (1 << IMG_INT_ICON_SMALL),	// Internal small icon. (3DS) [TODO]
			IMGBF_INT_BANNER = (1 << IMG_INT_BANNER),	// Internal banner, e.g. GameCube discs
			IMGBF_INT_MEDIA  = (1 << IMG_INT_MEDIA),	// Internal media scan, e.g. Dreamcast discs

			// External images are downloaded from websites,
			// such as GameTDB.
			IMGBF_EXT_MEDIA    = (1 << IMG_EXT_MEDIA),	// External media scan, e.g. GameTDB
			IMGBF_EXT_BOX      = (1 << IMG_EXT_BOX),	// External box scan
			IMGBF_EXT_BOX_FULL = (1 << IMG_EXT_BOX_FULL),	// External box scan (both sides)
			IMGBF_EXT_BOX_3D   = (1 << IMG_EXT_BOX_3D),	// External box scan (3D version)
		};

		/**
		 * Image processing flags.
		 */
		enum ImageProcessingBF {
			IMGPF_CDROM_120MM	= (1 << 0),	// Apply a 120mm CD-ROM transparency mask.
			IMGPF_CDROM_80MM	= (1 << 1),	// Apply an 80mm CD-ROM transparency mask.

			// If the image needs to be resized, use
			// nearest neighbor if the new size is an
			// integer multiple of the old size.
			IMGPF_RESCALE_NEAREST	= (1 << 2),

			// File supports animated icons.
			// Call iconAnimData() to get the animated
			// icon frames and control information.
			IMGPF_ICON_ANIMATED	= (1 << 3),
		};

		/**
		 * Get a bitfield of image types this class can retrieve.
		 * @return Bitfield of supported image types. (ImageTypesBF)
		 */
		virtual uint32_t supportedImageTypes(void) const;

	protected:
		/**
		 * Load field data.
		 * Called by RomData::fields() if the field data hasn't been loaded yet.
		 * @return 0 on success; negative POSIX error code on error.
		 */
		virtual int loadFieldData(void) = 0;

		/**
		 * Load an internal image.
		 * Called by RomData::image() if the image data hasn't been loaded yet.
		 * @param imageType Image type to load.
		 * @return 0 on success; negative POSIX error code on error.
		 */
		virtual int loadInternalImage(ImageType imageType);

		/**
		 * Load URLs for an external media type.
		 * Called by RomData::extURL() if the URLs haven't been loaded yet.
		 * @param imageType Image type to load.
		 * @return 0 on success; negative POSIX error code on error.
		 */
		virtual int loadURLs(ImageType imageType);

	public:
		/**
		 * Get the ROM Fields object.
		 * @return ROM Fields object.
		 */
		const RomFields *fields(void) const;

	private:
		/**
		 * Verify that the specified image type has been loaded.
		 * @param imageType Image type.
		 * @return 0 if loaded; negative POSIX error code on error.
		 */
		int verifyImageTypeLoaded(ImageType imageType) const;

	public:
		/**
		 * Get an internal image from the ROM.
		 *
		 * NOTE: The rp_image is owned by this object.
		 * Do NOT delete this object until you're done using this rp_image.
		 *
		 * @param imageType Image type to load.
		 * @return Internal image, or nullptr if the ROM doesn't have one.
		 */
		const rp_image *image(ImageType imageType) const;

		/**
		 * External URLs for a media type.
		 * Includes URL and "cache key" for local caching.
		 */
		struct ExtURL {
			rp_string url;		// URL
			rp_string cache_key;	// Cache key
		};

		/**
		 * Get a list of URLs for an external media type.
		 *
		 * NOTE: The std::vector<extURL> is owned by this object.
		 * Do NOT delete this object until you're done using this rp_image.
		 *
		 * @param imageType Image type.
		 * @return List of URLs and cache keys, or nullptr if the ROM doesn't have one.
		 */
		const std::vector<ExtURL> *extURLs(ImageType imageType) const;

		/**
		 * Get image processing flags.
		 *
		 * These specify post-processing operations for images,
		 * e.g. applying transparency masks.
		 *
		 * @param imageType Image type.
		 * @return Bitfield of ImageProcessingBF operations to perform.
		 */
		uint32_t imgpf(ImageType imageType) const;

		/**
<<<<<<< HEAD
		 * Get name of an image type
		 * @param imageType Image type.
		 * @return String containing user-friendly name of an image type.
		 */
		static const rp_char *getImageTypeName(ImageType imageType);
=======
		 * Get the animated icon data.
		 *
		 * Check imgpf for IMGPF_ICON_ANIMATED first to see if this
		 * object has an animated icon.
		 *
		 * @return Animated icon data, or nullptr if no animated icon is present.
		 */
		virtual const IconAnimData *iconAnimData(void) const;
>>>>>>> 519949a1

	protected:
		// TODO: Make a private class?
		bool m_isValid;			// Subclass must set this to true if the ROM is valid.
		IRpFile *m_file;		// Open file.
		RomFields *const m_fields;	// ROM fields.

		// File type. (default is FTYPE_ROM_IMAGE)
		FileType m_fileType;

		// Internal images.
		rp_image *m_images[IMG_INT_MAX - IMG_INT_MIN + 1];

		// Lists of URLs and cache keys for external media types.
		// Each vector contains a list of URLs for the given
		// media type, in priority order. ([0] == highest priority)
		// This is done to allow for multiple quality levels.
		// TODO: Allow the user to customize quality levels?
		std::vector<ExtURL> m_extURLs[IMG_EXT_MAX - IMG_EXT_MIN + 1];

		// Image processing flags.
		uint32_t m_imgpf[IMG_EXT_MAX+1];
};

}

#endif /* __ROMPROPERTIES_LIBROMDATA_ROMDATA_HPP__ */<|MERGE_RESOLUTION|>--- conflicted
+++ resolved
@@ -364,13 +364,13 @@
 		uint32_t imgpf(ImageType imageType) const;
 
 		/**
-<<<<<<< HEAD
 		 * Get name of an image type
 		 * @param imageType Image type.
 		 * @return String containing user-friendly name of an image type.
 		 */
 		static const rp_char *getImageTypeName(ImageType imageType);
-=======
+		
+		/**
 		 * Get the animated icon data.
 		 *
 		 * Check imgpf for IMGPF_ICON_ANIMATED first to see if this
@@ -379,7 +379,6 @@
 		 * @return Animated icon data, or nullptr if no animated icon is present.
 		 */
 		virtual const IconAnimData *iconAnimData(void) const;
->>>>>>> 519949a1
 
 	protected:
 		// TODO: Make a private class?
